exclude: docs/source/notebooks/prect.ipynb
repos:
  - repo: https://github.com/pre-commit/pre-commit-hooks
    rev: v4.0.1
    hooks:
      - id: trailing-whitespace
      - id: end-of-file-fixer
      - id: check-docstring-first
      - id: check-json
      - id: check-yaml
      - id: double-quote-string-fixer

  - repo: https://github.com/psf/black
    rev: 21.10b0
    hooks:
      - id: black-jupyter

<<<<<<< HEAD
  - repo: https://gitlab.com/pycqa/flake8
    rev: 3.8.4
=======
  - repo: https://github.com/keewis/blackdoc
    rev: v0.3.4
    hooks:
      - id: blackdoc

  - repo: https://github.com/PyCQA/flake8
    rev: 4.0.1
>>>>>>> cf43e8b1
    hooks:
      - id: flake8

  - repo: https://github.com/PyCQA/isort
    rev: 5.10.0
    hooks:
      - id: isort

  - repo: https://github.com/pre-commit/mirrors-prettier
    rev: v2.4.1
    hooks:
      - id: prettier

  - repo: https://github.com/nbQA-dev/nbQA
    rev: 1.1.1
    hooks:
      - id: nbqa-pyupgrade
        additional_dependencies: [pyupgrade==2.7.3]
      - id: nbqa-isort
        additional_dependencies: [isort==5.9.3]<|MERGE_RESOLUTION|>--- conflicted
+++ resolved
@@ -15,18 +15,8 @@
     hooks:
       - id: black-jupyter
 
-<<<<<<< HEAD
   - repo: https://gitlab.com/pycqa/flake8
     rev: 3.8.4
-=======
-  - repo: https://github.com/keewis/blackdoc
-    rev: v0.3.4
-    hooks:
-      - id: blackdoc
-
-  - repo: https://github.com/PyCQA/flake8
-    rev: 4.0.1
->>>>>>> cf43e8b1
     hooks:
       - id: flake8
 
