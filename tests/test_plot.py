from unittest import TestCase

import ldcpy

ds = ldcpy.open_datasets(
    ['TS'],
    [
        'data/cam-fv/orig.TS.100days.nc',
        'data/cam-fv/zfp1.0.TS.100days.nc',
        'data/cam-fv/zfp1e-1.TS.100days.nc',
    ],
    ['orig', 'recon', 'recon2'],
)
ds2 = ldcpy.open_datasets(
    ['PRECT'],
    [
        'data/cam-fv/orig.PRECT.100days.nc',
        'data/cam-fv/zfp1e-7.PRECT.100days.nc',
        'data/cam-fv/zfp1e-11.PRECT.100days.nc',
    ],
    ['orig', 'recon', 'recon_2'],
)
ds3 = ldcpy.open_datasets(['T'], ['data/cam-fv/cam-fv.T.6months.nc'], ['orig'])


class TestPlot(TestCase):
    """
    Note: The tests in this class currently only test the plot() function in ldcpy.plot for a variety of different
    parameters. Tests still need to be written for the methods in the plot.py class.
    """

    def test_mean(self):
<<<<<<< HEAD
        lp.plot(ds, 'TS', c0='orig', c1='recon', metric='mean')
        self.assertTrue(True)

    def test_prob_neg(self):
        lp.plot(ds2, 'PRECT', c0='orig', c1='recon', metric='prob_negative')
        self.assertTrue(True)

    def test_mean_compare(self):
        lp.plot(
            ds, 'TS', c0='orig', metric='mean', c1='recon', plot_type='spatial_comparison',
        )
=======
        ldcpy.plot(ds, 'TS', 'orig', ens_r='recon', metric='mean')
        self.assertTrue(True)

    def test_prob_neg(self):
        ldcpy.plot(ds2, 'PRECT', 'orig', ens_r='recon', metric='prob_negative')
        self.assertTrue(True)

    def test_mean_compare(self):
        ldcpy.plot(ds, 'TS', 'orig', 'mean', ens_r='recon', plot_type='spatial_comparison')
>>>>>>> d13443b4
        self.assertTrue(True)

    def test_std_dev_compare(self):
        ldcpy.plot(
            ds,
            'TS',
            c0='orig',
            c1='recon',
            metric='std',
            color='cmo.thermal',
            plot_type='spatial_comparison',
        )
        self.assertTrue(True)

    def test_mean_diff(self):
<<<<<<< HEAD
        lp.plot(ds, 'TS', c0='orig', c1='recon', metric='mean', metric_type='diff')
=======
        ldcpy.plot(ds, 'TS', 'orig', ens_r='recon', metric='mean', metric_type='diff')
>>>>>>> d13443b4
        self.assertTrue(True)

    def test_prob_negative_log_compare(self):
        ldcpy.plot(
            ds,
            'TS',
            c0='orig',
            c1='recon',
            metric='prob_negative',
            color='coolwarm',
            transform='log',
            plot_type='spatial_comparison',
        )
        self.assertTrue(True is True)

    def test_log_odds_positive_compare(self):
        ldcpy.plot(
            ds2,
            'PRECT',
            c0='orig',
            c1='recon',
            metric='odds_positive',
            metric_type='ratio',
            transform='log',
            color='cmo.thermal',
        )
        self.assertTrue(True is True)

    def test_prob_neg_compare(self):
        ldcpy.plot(
            ds2,
            'PRECT',
            c0='orig',
            c1='recon',
            metric='prob_negative',
            color='binary',
            plot_type='spatial_comparison',
        )
        self.assertTrue(True is True)

    def test_mean_abs_diff_time_series(self):
        ldcpy.plot(
            ds,
            'TS',
            c0='orig',
            c1='recon',
            group_by='time.dayofyear',
            metric='mean_abs',
            metric_type='diff',
            plot_type='time_series',
        )
        self.assertTrue(True is True)

    def test_subset_lat_lon_ratio_time_series(self):
        ldcpy.plot(
            ds2,
            'PRECT',
            c0='orig',
            metric='mean',
            c1='recon',
            metric_type='ratio',
            group_by=None,
            subset='first50',
            lat=44.76,
            lon=-93.75,
            plot_type='time_series',
        )
        self.assertTrue(True is True)

    def test_periodogram_grouped(self):
        ldcpy.plot(
            ds2,
            'PRECT',
            c0='orig',
            c1='recon',
            metric='mean',
            metric_type='raw',
            plot_type='periodogram',
            standardized_err=False,
            group_by='time.dayofyear',
        )
        self.assertTrue(True is True)

    def test_winter_histogram(self):
        ldcpy.plot(
            ds2,
            'PRECT',
            c0='orig',
            c1='recon',
            metric='mean',
            metric_type='diff',
            subset='winter',
            plot_type='histogram',
            group_by='time.dayofyear',
        )
        self.assertTrue(True is True)

    def test_time_series_single_point_3d_data(self):
<<<<<<< HEAD
        lp.plot(
            ds3, 'T', c0='orig', metric='mean', plot_type='time_series', group_by='time.day',
        )
        self.assertTrue(True is True)

    def test_zscore_plot(self):
        lp.plot(
            ds, 'TS', c0='orig', c1='recon', metric_type='metric_of_diff', metric='zscore',
        )
        self.assertTrue(True is True)

    def test_mean_3d(self):
        lp.plot(ds3, 'T', c0='orig', metric='mean', lev='300')
=======
        ldcpy.plot(ds3, 'T', 'orig', metric='mean', plot_type='time_series', group_by='time.day')
        self.assertTrue(True is True)

    def test_zscore_plot(self):
        ldcpy.plot(ds, 'TS', 'orig', ens_r='recon', metric_type='metric_of_diff', metric='zscore')
        self.assertTrue(True is True)

    def test_mean_3d(self):
        ldcpy.plot(ds3, 'T', 'orig', 'mean', lev='300')
>>>>>>> d13443b4
        self.assertTrue(True)<|MERGE_RESOLUTION|>--- conflicted
+++ resolved
@@ -30,29 +30,17 @@
     """
 
     def test_mean(self):
-<<<<<<< HEAD
-        lp.plot(ds, 'TS', c0='orig', c1='recon', metric='mean')
+        ldcpy.plot(ds, 'TS', c0='orig', c1='recon', metric='mean')
         self.assertTrue(True)
 
     def test_prob_neg(self):
-        lp.plot(ds2, 'PRECT', c0='orig', c1='recon', metric='prob_negative')
+        ldcpy.plot(ds2, 'PRECT', c0='orig', c1='recon', metric='prob_negative')
         self.assertTrue(True)
 
     def test_mean_compare(self):
-        lp.plot(
+        ldcpy.plot(
             ds, 'TS', c0='orig', metric='mean', c1='recon', plot_type='spatial_comparison',
         )
-=======
-        ldcpy.plot(ds, 'TS', 'orig', ens_r='recon', metric='mean')
-        self.assertTrue(True)
-
-    def test_prob_neg(self):
-        ldcpy.plot(ds2, 'PRECT', 'orig', ens_r='recon', metric='prob_negative')
-        self.assertTrue(True)
-
-    def test_mean_compare(self):
-        ldcpy.plot(ds, 'TS', 'orig', 'mean', ens_r='recon', plot_type='spatial_comparison')
->>>>>>> d13443b4
         self.assertTrue(True)
 
     def test_std_dev_compare(self):
@@ -68,11 +56,7 @@
         self.assertTrue(True)
 
     def test_mean_diff(self):
-<<<<<<< HEAD
-        lp.plot(ds, 'TS', c0='orig', c1='recon', metric='mean', metric_type='diff')
-=======
-        ldcpy.plot(ds, 'TS', 'orig', ens_r='recon', metric='mean', metric_type='diff')
->>>>>>> d13443b4
+        ldcpy.plot(ds, 'TS', c0='orig', c1='recon', metric='mean', metric_type='diff')
         self.assertTrue(True)
 
     def test_prob_negative_log_compare(self):
@@ -171,29 +155,17 @@
         self.assertTrue(True is True)
 
     def test_time_series_single_point_3d_data(self):
-<<<<<<< HEAD
-        lp.plot(
+        ldcpy.plot(
             ds3, 'T', c0='orig', metric='mean', plot_type='time_series', group_by='time.day',
         )
         self.assertTrue(True is True)
 
     def test_zscore_plot(self):
-        lp.plot(
+        ldcpy.plot(
             ds, 'TS', c0='orig', c1='recon', metric_type='metric_of_diff', metric='zscore',
         )
         self.assertTrue(True is True)
 
     def test_mean_3d(self):
-        lp.plot(ds3, 'T', c0='orig', metric='mean', lev='300')
-=======
-        ldcpy.plot(ds3, 'T', 'orig', metric='mean', plot_type='time_series', group_by='time.day')
-        self.assertTrue(True is True)
-
-    def test_zscore_plot(self):
-        ldcpy.plot(ds, 'TS', 'orig', ens_r='recon', metric_type='metric_of_diff', metric='zscore')
-        self.assertTrue(True is True)
-
-    def test_mean_3d(self):
-        ldcpy.plot(ds3, 'T', 'orig', 'mean', lev='300')
->>>>>>> d13443b4
+        ldcpy.plot(ds3, 'T', c0='orig', metric='mean', lev='300')
         self.assertTrue(True)