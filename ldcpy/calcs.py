import copy
import gzip
from math import exp, pi, sqrt
from typing import Optional

import cf_xarray as cf
import dask
import matplotlib as mpl
import numpy as np
import pandas as pd
import statsmodels.api as sm
import xarray as xr
from cartopy import crs as ccrs
from cartopy.util import add_cyclic_point
from matplotlib import pyplot as plt
from scipy import stats as ss
from scipy.ndimage import gaussian_filter
from skimage.util import crop
from xrft import dft

from .collect_datasets import collect_datasets

xr.set_options(keep_attrs=True)


class Datasetcalcs:
    """
    This class contains calcs for each point of a dataset after aggregating across one or more dimensions, and a method to access these calcs. Expects a DataArray.

    """

    def __init__(
        self,
        ds: xr.DataArray,
        data_type: str,
        aggregate_dims: list,
        time_dim_name: str = 'time',
        lat_dim_name: str = None,
        lon_dim_name: str = None,
        vert_dim_name: str = None,
        lat_coord_name: str = None,
        lon_coord_name: str = None,
        q: float = 0.5,
        spre_tol: float = 1.0e-4,
        weighted=True,
    ):
        self._ds = ds if (ds.dtype == np.float64) else ds.astype(np.float64)
        # For some reason, casting to float64 removes all attrs from the dataset
        self._ds.attrs = ds.attrs

        if weighted:
            if 'cell_measures' not in self._ds.attrs:
                self._ds.attrs['cell_measures'] = 'area: cell_area'

        # Let's just get all the lat/lon and time
        # names from the file if they are None
        # lon coord
        if lon_coord_name is None:
            lon_coord_name = ds.cf.coordinates['longitude'][0]
        self._lon_coord_name = lon_coord_name

        # lat coord
        if lat_coord_name is None:
            lat_coord_name = ds.cf.coordinates['latitude'][0]
        self._lat_coord_name = lat_coord_name

        dd = ds.cf[ds.cf.coordinates['latitude'][0]].dims

        ll = len(dd)
        if data_type == 'cam-fv':  # ll == 1:
            if lat_dim_name is None:
                lat_dim_name = dd[0]
            if lon_dim_name is None:
                lon_dim_name = ds.cf['longitude'].dims[0]
        elif data_type == 'pop':  # ll == 2:
            if lat_dim_name is None:
                lat_dim_name = dd[0]
            if lon_dim_name is None:
                lon_dim_name = dd[1]
        else:
            print('Warning: unknown data_type: ', data_type)

        self._latlon_dims = ll
        self._lat_dim_name = lat_dim_name
        self._lon_dim_name = lon_dim_name

        # vertical dimension?
        if vert_dim_name is None:
            vert = 'vertical' in ds.cf
            if vert:
                vert_dim_name = ds.cf['vertical'].name
        self._vert_dim_name = vert_dim_name

        # time dimension TO DO: check this (after cf_xarray update)
        self._time_dim_name = time_dim_name

        self._quantile = q
        self._spre_tol = spre_tol
        self._agg_dims = aggregate_dims
        self._frame_size = 1
        self._data_type = data_type

        # array calcs
        self._weighted = weighted
        self._ns_con_var = None
        self._ew_con_var = None
        self._mean = None
        self._mean_abs = None
        self._std = None
        self._ddof = 1
        self._num_positive = None
        self._num_negative = None
        self._num_zero = None
        self._prob_positive = None
        self._odds_positive = None
        self._prob_negative = None
        self._zscore = None
        self._mae_day_max = None
        self._lag1 = None
        self._lag1_first_difference = None
        self._quantile_value = None
        self._mean_squared = None
        self._root_mean_squared = None
        self._sum = None
        self._sum_squared = None
        self._variance = None
        self._pooled_variance = None
        self._pooled_variance_ratio = None
        self._standardized_mean = None
        self._max_abs = None
        self._min_abs = None
        self._d_range = None
        self._min_val = None
        self._max_val = None
        self._grouping = None
        self._annual_harmonic_relative_ratio = None
<<<<<<< HEAD
        self._w_e_first_differences = None
        self._n_s_first_differences = None
        self._w_e_derivative = None
        self._percent_unique = None
        self._most_repeated = None
        self._most_repeated_pct = None
        self._cdf = None
        self._dtype = ds.dtype
=======
        self._lon_autocorr = None
        self._lat_autocorr = None
        self._lev_autocorr = None
        self._entropy = None
>>>>>>> 5a5ee6ff

        # single value calcs
        self._zscore_cutoff = None
        self._zscore_percent_significant = None

        # for probability functions, what is the size
        if aggregate_dims is not None:
            for dim in aggregate_dims:
                self._frame_size *= int(self._ds.sizes[dim])
        else:
            dp = np.count_nonzero(~np.isnan(self._ds))
            self._frame_size = dp

    def _is_memoized(self, calc_name: str) -> bool:
        return hasattr(self, calc_name) and (self.__getattribute__(calc_name) is not None)

    def _con_var(self, dir, dataset) -> xr.DataArray:

        if dir == 'ns':
            tt = dataset.diff(self._lat_dim_name, 1)

        elif dir == 'ew':
            ds_h = xr.concat(
                [
                    dataset,
                    dataset.head({self._lon_dim_name: 1}),
                ],
                dim=self._lon_dim_name,
            )
            tt = ds_h.diff(self._lon_dim_name, 1)

        con_var = np.square(tt)
        return con_var

    @property
    def dtype(self) -> xr.DataArray:
        return self._dtype

    @property
    def pooled_variance(self) -> xr.DataArray:
        """
        The overall variance of the dataset
        """
        if not self._is_memoized('_pooled_variance_mean'):
            self._pooled_variance = self._ds.var(self._agg_dims)
            self._pooled_variance.attrs['cell_measures'] = self._ds.attrs['cell_measures']
            if self._weighted:
                self._pooled_variance_mean = self._pooled_variance.cf.weighted('area').mean()
            else:
                self._pooled_variance_mean = self._pooled_variance.mean()
            self._pooled_variance_mean.attrs = self._ds.attrs
            if hasattr(self._ds, 'units'):
                self._pooled_variance_mean.attrs['units'] = f'{self._ds.units}$^2$'

        return self._pooled_variance_mean

    @property
    def w_e_first_differences(self) -> xr.DataArray:
        """
        First differences along the west-east direction
        """
        if not self._is_memoized('_w_e_first_differences'):
            # self._first_differences = self._ds.diff('lat').mean(self._agg_dims)
            self._w_e_first_differences = self._ds.roll(
                {'lat': -1}, roll_coords=False
            ) - self._ds.roll({'lat': 1}, roll_coords=False)
        self._w_e_first_differences.attrs = self._ds.attrs

        return self._w_e_first_differences.mean(self._agg_dims)

    @property
    def n_s_first_differences(self) -> xr.DataArray:
        """
        First differences along the west-east direction
        """
        if not self._is_memoized('_n_s_first_differences'):
            self._n_s_first_differences = self._ds.diff('lon').mean(self._agg_dims)
            # self._first_differences = self._ds.roll({"lon": -1}, roll_coords=False) - self._ds.roll({"lat": 1},                                                                                        roll_coords=False)
        self._n_s_first_differences.attrs = self._ds.attrs
        return self._n_s_first_differences

    @property
    def percent_unique(self) -> xr.DataArray:
        """
        Percentage of unique values in the dataset
        """
        if not self._is_memoized('_percent_unique'):
            count_unique = len(pd.unique(self._ds.values.flatten()))
            count_all = len(self._ds.values.flatten())
            self._percent_unique = count_unique / count_all

        return self._percent_unique

    @property
    def most_repeated(self) -> xr.DataArray:
        """
        Most repeated value in dataset
        """
        if not self._is_memoized('_most_repeated'):
            self._most_repeated = ss.mode(self._ds.values.flatten())[0][0]
        return self._most_repeated

    @property
    def most_repeated_percent(self) -> xr.DataArray:
        """
        Most repeated value in dataset
        """
        if not self._is_memoized('_most_repeated_pct'):
            self._most_repeated_pct = ss.mode(self._ds.values.flatten())[1][0] / len(
                self._ds.values.flatten()
            )
        return self._most_repeated_pct

    @property
    def range(self) -> xr.DataArray:
        """
        The range of the dataset
        """
        return self.max_val - self.min_val

    @property
    def w_e_derivative(self) -> xr.DataArray:
        """
        Derivative of dataset from west-east
        """

        if not self._is_memoized('_derivative'):
            self._derivative = self._ds.differentiate('lon').mean(self._agg_dims)
        self._derivative.attrs = self._ds.attrs

        return self._derivative

    @property
    def ns_con_var(self) -> xr.DataArray:
        """
        The North-South Contrast Variance averaged along the aggregate dimensions
        """
        if not self._is_memoized('_ns_con_var_mean'):
            self._ns_con_var = self._con_var('ns', self._ds)
            if self._weighted:
                self._ns_con_var.attrs['cell_measures'] = self._ds.attrs['cell_measures']
                adims = self._agg_dims
                if adims is None:
                    self._ns_con_var_mean = self._ns_con_var.cf.weighted('area').mean(skipna=True)
                else:
                    self._ns_con_var_mean = self._ns_con_var.cf.weighted('area').mean(
                        dim=adims, skipna=True
                    )
            else:
                self._ns_con_var_mean = self._ns_con_var.mean(self._agg_dims)

            self._ns_con_var_mean.attrs = self._ds.attrs
            if hasattr(self._ds, 'units'):
                self._ns_con_var_mean.attrs['units'] = f'{self._ds.units}$^2$'

        return self._ns_con_var_mean

    @property
    def ew_con_var(self) -> xr.DataArray:
        """
        The East-West Contrast Variance averaged along the aggregate dimensions
        """
        if not self._is_memoized('_ew_con_var'):
            self._ew_con_var = self._con_var('ew', self._ds)

            if self._weighted:
                self._ew_con_var.attrs['cell_measures'] = self._ds.attrs['cell_measures']
                adims = self._agg_dims
                if adims is None:
                    self._ew_con_var_mean = self._ew_con_var.cf.weighted('area').mean(skipna=True)
                else:
                    self._ew_con_var_mean = self._ew_con_var.cf.weighted('area').mean(
                        dim=adims, skipna=True
                    )
            else:
                self._ew_con_var_mean = self._ew_con_var.mean(self._agg_dims)
            self._ew_con_var_mean.attrs = self._ds.attrs
            if hasattr(self._ds, 'units'):
                self._ew_con_var_mean.attrs['units'] = f'{self._ds.units}$^2$'

        return self._ew_con_var_mean

    @property
    def lat_autocorr(self) -> xr.DataArray:
        """
        Autocorrelation: the correlation of a variable with itself shifted in the latitude dimension
        """
        if not self._is_memoized('_lat_autocorr'):
            dims = self._ds.dims
            lat_dim_name = self._lat_dim_name
            if lat_dim_name not in dims:
                print('error: latitude not found for autocorrelation')
                self._lat_autocorr = 0
            else:
                idx = dims.index(lat_dim_name)
                sz = self._ds.sizes[lat_dim_name]
                y_lat = np.roll(self._ds, -1, axis=idx)
                x_lat = self._ds
                # this one (longitude) should not wrap
                yd_lat = np.delete(y_lat, sz - 1, axis=idx)
                xd_lat = np.delete(x_lat, sz - 1, axis=idx)
                y_lat_r = np.ravel(yd_lat)
                x_lat_r = np.ravel(xd_lat)
                aa = np.corrcoef(x_lat_r, y_lat_r)[0, 1]
                self._lat_autocorr = aa

        return self._lat_autocorr

    @property
    def lon_autocorr(self) -> xr.DataArray:
        """
        Autocorrelation: the correlation of a variable with itself shifted in the longitude dimension
        """
        if not self._is_memoized('_lon_autocorr'):
            dims = self._ds.dims
            lon_dim_name = self._lon_dim_name
            if lon_dim_name not in dims:
                print('error: longitude not found for autocorrelation')
                self._lon_autocorr = 0
            else:
                idx = dims.index(lon_dim_name)
                y_lon = np.roll(self._ds, -1, axis=idx)
                x_lon = self._ds
                y_lon_r = np.ravel(y_lon)
                x_lon_r = np.ravel(x_lon)
                aa = np.corrcoef(x_lon_r, y_lon_r)[0, 1]
                self._lon_autocorr = aa

        return self._lon_autocorr

    @property
    def lev_autocorr(self) -> xr.DataArray:
        """
        Autocorrelation: the correlation of a variable with itself shifted in the vertical dimension
        """
        if not self._is_memoized('_lev_autocorr'):
            dims = self._ds.dims
            vert_dim_name = self._vert_dim_name
            if vert_dim_name not in dims:
                print('error: vertical (lev) not found for autocorrelation')
                self._lon_autocorr = 0
            else:
                idx = dims.index(vert_dim_name)
                sz = self._ds.sizes[vert_dim_name]
                # print(idx)
                y = np.roll(self._ds, -1, axis=idx)
                x = self._ds
                # this one (vert level) should not wrap
                yd = np.delete(y, sz - 1, axis=idx)
                xd = np.delete(x, sz - 1, axis=idx)
                yd_r = np.ravel(yd)
                xd_r = np.ravel(xd)
                aa = np.corrcoef(xd_r, yd_r)[0, 1]

                self._lev_autocorr = aa

        return self._lev_autocorr

    @property
    def entropy(self) -> xr.DataArray:
        """
        An estimate for the entropy of the data (using gzip)
        # lower is better (1.0 means random - no compression possible)
        """
        if not self._is_memoized('_entropy'):

            a1 = self._ds.data
            if dask.is_dask_collection(a1):
                a1 = a1.compute()

            cc = gzip.compress(a1)
            dd = gzip.decompress(cc)
            cl = len(cc)
            dl = len(dd)
            if dl > 0:
                e = cl / dl
            else:
                e = 0.0
            self._entropy = e
        return self._entropy

    @property
    def mean(self) -> xr.DataArray:
        """
        The mean along the aggregate dimensions
        """
        if not self._is_memoized('_mean'):
            if self._weighted:
                adims = self._agg_dims
                if adims is None:
                    self._mean = self._ds.cf.weighted('area').mean(skipna=True)
                else:
                    self._mean = self._ds.cf.weighted('area').mean(dim=adims, skipna=True)
            else:
                self._mean = self._ds.mean(self._agg_dims, skipna=True)
            self._mean.attrs = self._ds.attrs

        return self._mean

    @property
    def mean_abs(self) -> xr.DataArray:
        """
        The mean of the absolute errors along the aggregate dimensions
        """
        if not self._is_memoized('_mean_abs'):
            if self._weighted:
                adims = self._agg_dims
                if adims is None:
                    self._mean_abs = abs(self._ds).cf.weighted('area').mean(skipna=True)
                else:
                    self._mean_abs = abs(self._ds).cf.weighted('area').mean(dim=adims, skipna=True)
            else:
                self._mean_abs = abs(self._ds).mean(self._agg_dims, skipna=True)
            self._mean_abs.attrs = self._ds.attrs
            if hasattr(self._ds, 'units'):
                self._mean_abs.attrs['units'] = f'{self._ds.units}'

        return self._mean_abs

    @property
    def mean_squared(self) -> xr.DataArray:
        """
        The absolute value of the mean along the aggregate dimensions
        """
        if not self._is_memoized('_mean_squared'):
            self._mean_squared = np.square(self.mean)
            self.mean_squared.attrs = self._ds.attrs
            if hasattr(self._ds, 'units'):
                self.mean_squared.attrs['units'] = f'{self._ds.units}$^2$'

        return self._mean_squared

    @property
    def root_mean_squared(self) -> xr.DataArray:
        """
        The absolute value of the mean along the aggregate dimensions
        """
        if not self._is_memoized('_root_mean_squared_mean'):
            self._squared = np.square(self._ds)

            if self._weighted:
                adims = self._agg_dims
                if adims is None:
                    self._root_mean_squared = np.sqrt(
                        self._squared.cf.weighted('area').mean(skipna=True)
                    )
                else:
                    self._root_mean_squared = np.sqrt(
                        self._squared.cf.weighted('area').mean(dim=adims, skipna=True)
                    )
            else:
                self._root_mean_squared = np.sqrt(self._squared.mean(self._agg_dims, skipna=True))
            self._root_mean_squared.attrs = self._ds.attrs
            if hasattr(self._ds, 'units'):
                self._root_mean_squared.attrs['units'] = f'{self._ds.units}'

        return self._root_mean_squared

    @property
    def sum(self) -> xr.DataArray:
        if not self._is_memoized('_sum'):
            if self._weighted:
                self._sum = self._ds.sum(dim=self._agg_dims, skipna=True)
            else:
                self._sum = self._ds.sum(dim=self._agg_dims, skipna=True)
            self._sum.attrs = self._ds.attrs
            if hasattr(self._ds, 'units'):
                self._sum.attrs['units'] = f'{self._ds.units}'

        return self._sum

    @property
    def sum_squared(self) -> xr.DataArray:
        if not self._is_memoized('_sum_squared'):
            self._sum_squared = np.square(self._sum_squared)
            self._sum_squared.attrs = self._ds.attrs
            if hasattr(self._ds, 'units'):
                self._sum_squared.attrs['units'] = f'{self._ds.units}$^2$'

        return self._sum_squared

    @property
    def std(self) -> xr.DataArray:
        """
        The standard deviation along the aggregate dimensions
        """

        if not self._is_memoized('_std'):
            if self._weighted:
                adims = self._agg_dims
                if self._ddof == 0:
                    # biased std
                    if adims is None:
                        self._std = np.sqrt(
                            ((self._ds - self.mean) ** 2).cf.weighted('area').mean()
                        )
                    else:
                        self._std = np.sqrt(
                            ((self._ds - self.mean) ** 2)
                            .cf.weighted('area')
                            .mean(dim=self._agg_dims)
                        )
                elif adims is not None:
                    if 'lat' in adims:
                        # assume unbiased std (reliability weighted)
                        V1 = self._ds.coords['cell_area'].sum(dim='lat')[0]
                        V2 = np.square(self._ds.coords['cell_area']).sum(dim='lat')[0]
                        _biased_var = (
                            ((self._ds - self.mean) ** 2).cf.weighted('area').mean(dim=adims)
                        )
                        self._std = np.sqrt(_biased_var * (1 / (1 - V2 / (V1 ** 2))))
                    else:
                        # same as unweighted
                        self._std = self._ds.std(adims, ddof=self._ddof, skipna=True)
                else:
                    # same as unweighted
                    self._std = self._ds.std(adims, ddof=self._ddof, skipna=True)
            else:
                self._std = self._ds.std(self._agg_dims, ddof=self._ddof, skipna=True)
            self._std.attrs = self._ds.attrs
            if hasattr(self._ds, 'units'):
                self._std.attrs['units'] = ''

        return self._std

    @property
    def standardized_mean(self) -> xr.DataArray:
        """
        The mean at each point along the aggregate dimensions divided by the standard deviation
        NOTE: will always be 0 if aggregating over all dimensions
        """
        if not self._is_memoized('_standardized_mean'):
            if self._grouping is None:
                if self._weighted:
                    adims = self._agg_dims
                    if adims is None:
                        self._standardized_mean = (
                            self.mean - self._ds.cf.weighted('area').mean(skipna=True)
                        ) / self.std
                    else:
                        self._standardized_mean = (
                            self.mean - self._ds.cf.weighted('area').mean(dim=adims, skipna=True)
                        ) / self.std
                else:
                    self._standardized_mean = (self.mean - self._ds.mean()) / self._ds.std(ddof=1)
            else:
                grouped = self.mean.groupby(self._grouping)
                grouped_mean = grouped.mean()

                self._standardized_mean = (
                    grouped_mean - grouped_mean.mean(skipna=True)
                ) / grouped_mean.std(ddof=1)
            if hasattr(self._ds, 'units'):
                self._standardized_mean.attrs['units'] = ''

        return self._standardized_mean

    @property
    def variance(self) -> xr.DataArray:
        """
        The variance along the aggregate dimensions
        """
        if not self._is_memoized('_variance'):
            if self._weighted:
                self._variance = np.square(self.std)
            else:
                self._variance = self._ds.var(self._agg_dims, skipna=True)
            self._variance.attrs = self._ds.attrs
            if hasattr(self._ds, 'units'):
                self._variance.attrs['units'] = f'{self._ds.units}$^2$'

        return self._variance

    @property
    def pooled_variance_ratio(self) -> xr.DataArray:
        """
        The pooled variance along the aggregate dimensions
        """
        if not self._is_memoized('_pooled_variance_ratio'):
            self._pooled_variance_ratio = self.variance / self.pooled_variance
            self._pooled_variance_ratio.attrs = self._ds.attrs
            if hasattr(self._ds, 'units'):
                self._pooled_variance_ratio.attrs['units'] = ''

        return self._pooled_variance_ratio

    @property
    def num_positive(self) -> xr.DataArray:
        """
        The probability that a point is positive
        """
        if not self._is_memoized('_num_positive'):
            if self._weighted:
                self._num_positive = (self._ds > 0).sum(self._agg_dims)
            else:
                self._num_positive = (self._ds > 0).sum(self._agg_dims)
        return self._num_positive

    @property
    def num_negative(self) -> xr.DataArray:
        """
        The probability that a point is negative
        """
        if not self._is_memoized('_num_negative'):
            if self._weighted:
                self._num_negative = (self._ds < 0).sum(self._agg_dims)
            else:
                self._num_negative = (self._ds < 0).sum(self._agg_dims)
        return self._num_negative

    @property
    def num_zero(self) -> xr.DataArray:
        """
        The probability that a point is zero
        """
        if not self._is_memoized('_num_zero'):
            if self._weighted:
                self._num_zero = (self._ds == 0).sum(self._agg_dims)
            else:
                self._num_zero = (self._ds == 0).sum(self._agg_dims)
        return self._num_zero

    @property
    def prob_positive(self) -> xr.DataArray:
        """
        The probability that a point is positive
        """
        if not self._is_memoized('_prob_positive'):
            self._prob_positive = self.num_positive / self._frame_size
            # print(self._frame_size)
            self._prob_positive.attrs = self._ds.attrs
            if hasattr(self._ds, 'units'):
                self._prob_positive.attrs['units'] = ''
        return self._prob_positive

    @property
    def prob_negative(self) -> xr.DataArray:
        """
        The probability that a point is negative
        """
        if not self._is_memoized('_prob_negative'):
            self._prob_negative = self.num_negative / self._frame_size
            self._prob_negative.attrs = self._ds.attrs
            if hasattr(self._ds, 'units'):
                self._prob_negative.attrs['units'] = ''
        return self._prob_negative

    @property
    def odds_positive(self) -> xr.DataArray:
        """
        The odds that a point is positive = prob_positive/(1-prob_positive)
        """
        if not self._is_memoized('_odds_positive'):
            if self._grouping is not None:
                grouped = self.prob_positive.groupby(self._grouping)
                grouped_mean = grouped.mean()
                self._odds_positive = grouped_mean / (1 - grouped_mean)
            else:
                self._odds_positive = self.prob_positive / (1 - self.prob_positive)
            self._odds_positive.attrs = self._ds.attrs
            if hasattr(self._ds, 'units'):
                self._odds_positive.attrs['units'] = ''
        return self._odds_positive

    @property
    def zscore(self) -> xr.DataArray:
        """
        The z-score of a point averaged along the aggregate dimensions under the null hypothesis that the true mean is zero.
        NOTE: currently assumes we are aggregating along the time dimension so is only suitable for a spatial plot.
        """
        if not self._is_memoized('_zscore'):
            self._zscore = np.divide(
                self.mean, self.std / np.sqrt(self._ds.sizes[self._time_dim_name])
            )
            self._zscore.attrs = self._ds.attrs
            if hasattr(self._ds, 'units'):
                self._zscore.attrs['units'] = ''

        return self._zscore

    @property
    def mae_day_max(self) -> xr.DataArray:
        """
        The day of maximum mean absolute value at the point.
        NOTE: only available in spatial and spatial comparison plots
        """
        if not self._is_memoized('_mae_day_max'):
            key = f'{self._time_dim_name}.dayofyear'
            self._mae_day_max = 0
            self._test = abs(self._ds).groupby(key).mean()
            self._mae_day_max = self._test.idxmax(dim='dayofyear')
            self._mae_day_max.attrs = self._ds.attrs
            if hasattr(self._ds, 'units'):
                self._mae_day_max.attrs['units'] = f'{self._ds.units}'

        return self._mae_day_max

    @property
    def cdf(self) -> xr.DataArray:
        """
        The empirical CDF of the dataset.
        """
        if not self._is_memoized('_cdf'):
            # ecfd = sm.distributions.ECDF(self._ds)
            x = np.linspace(min(self._ds), max(self._ds))
            self._cdf = sm.distributions.ECDF(self._ds)(x)

        return self._cdf

    @property
    def quantile(self):
        return self._quantile

    @quantile.setter
    def quantile(self, q):
        self._quantile = q

    @property
    def spre_tol(self):
        return self._spre_tol

    @spre_tol.setter
    def spre_tol(self, t):
        self._spre_tol = t

    @property
    def quantile_value(self) -> xr.DataArray:
        self._quantile_value = self._ds.quantile(self.quantile, dim=self._agg_dims)
        self._quantile_value.attrs = self._ds.attrs
        if hasattr(self._ds, 'units'):
            self._quantile_value.attrs['units'] = ''

        return self._quantile_value

    @property
    def max_abs(self) -> xr.DataArray:
        if not self._is_memoized('_max_abs'):
            self._max_abs = abs(self._ds).max(dim=self._agg_dims)
            self._max_abs.attrs = self._ds.attrs
            if hasattr(self._ds, 'units'):
                self._max_abs.attrs['units'] = f'{self._ds.units}'

        return self._max_abs

    @property
    def min_abs(self) -> xr.DataArray:
        if not self._is_memoized('_min_abs'):
            self._min_abs = abs(self._ds).min(dim=self._agg_dims)
            self._min_abs.attrs = self._ds.attrs
            if hasattr(self._ds, 'units'):
                self._min_abs.attrs['units'] = f'{self._ds.units}'

        return self._min_abs

    @property
    def max_val(self) -> xr.DataArray:
        if not self._is_memoized('_max_val'):
            self._max_val = self._ds.max(dim=self._agg_dims)
            self._max_val.attrs = self._ds.attrs
            if hasattr(self._ds, 'units'):
                self._max_val.attrs['units'] = f'{self._ds.units}'

        return self._max_val

    @property
    def min_val(self) -> xr.DataArray:
        if not self._is_memoized('_min_val'):
            self._min_val = self._ds.min(dim=self._agg_dims)
            self._min_val.attrs = self._ds.attrs
            if hasattr(self._ds, 'units'):
                self._min_val.attrs['units'] = f'{self._ds.units}'

        return self._min_val

    @property
    def dyn_range(self) -> xr.DataArray:
        if not self._is_memoized('_range'):
            self._dyn_range = abs((self._ds).max() - (self._ds).min())
            self._dyn_range.attrs = self._ds.attrs
            if hasattr(self._ds, 'units'):
                self._dyn_range.attrs['units'] = f'{self._ds.units}'

        return self._dyn_range

    @property
    def lag1(self) -> xr.DataArray:
        """
        The deseasonalized lag-1 autocorrelation value by day of year
        NOTE: This calc returns an array of spatial values as the data set regardless of aggregate dimensions,
        so can only be plotted in a spatial plot.
        """
        if not self._is_memoized('_lag1'):
            key = f'{self._time_dim_name}.dayofyear'
            grouped = self._ds.groupby(key)
            self._deseas_resid = grouped - grouped.mean(dim=self._time_dim_name)
            time_length = self._deseas_resid.sizes[self._time_dim_name]
            current = self._deseas_resid.head({self._time_dim_name: time_length - 1})
            next = self._deseas_resid.shift({self._time_dim_name: -1}).head(
                {self._time_dim_name: time_length - 1}
            )

            num = current.dot(next, dims=self._time_dim_name)
            denom = current.dot(current, dims=self._time_dim_name)
            self._lag1 = num / denom

            self._lag1.attrs = self._ds.attrs
            if hasattr(self._ds, 'units'):
                self._lag1.attrs['units'] = ''

        return self._lag1

    @property
    def lag1_first_difference(self) -> xr.DataArray:
        """
        The deseasonalized lag-1 autocorrelation value of the first difference of the data by day of year
        NOTE: This calc returns an array of spatial values as the data set regardless of aggregate dimensions,
        so can only be plotted in a spatial plot.
        """
        if not self._is_memoized('_lag1_first_difference'):
            key = f'{self._time_dim_name}.dayofyear'
            grouped = self._ds.groupby(key)
            self._deseas_resid = grouped - grouped.mean(dim=self._time_dim_name)
            time_length = self._deseas_resid.sizes[self._time_dim_name]
            current = self._deseas_resid.head({self._time_dim_name: time_length - 1})
            next = self._deseas_resid.shift({self._time_dim_name: -1}).head(
                {self._time_dim_name: time_length - 1}
            )
            first_difference = next - current
            first_difference_current = first_difference.head({self._time_dim_name: time_length - 1})
            first_difference_next = first_difference.shift({self._time_dim_name: -1}).head(
                {self._time_dim_name: time_length - 1}
            )

            num = (first_difference_current * first_difference_next).sum(
                dim=[self._time_dim_name], skipna=True
            )
            denom = first_difference_current.dot(first_difference_current, dims=self._time_dim_name)
            self._lag1_first_difference = num / denom

            self._lag1_first_difference.attrs = self._ds.attrs
            if hasattr(self._ds, 'units'):
                self._lag1_first_difference.attrs['units'] = ''

        return self._lag1_first_difference

    @property
    def annual_harmonic_relative_ratio(self) -> xr.DataArray:
        """
        The annual harmonic relative to the average periodogram value
        in a neighborhood of 50 frequencies around the annual frequency
        NOTE: This assumes the values along the "time" dimension are equally spaced.
        NOTE: This calc returns a lat-lon array regardless of aggregate dimensions, so can only be used in a spatial plot.
        """
        if not self._is_memoized('_annual_harmonic_relative_ratio'):
            # drop time coordinate labels or else it will try to parse them as numbers to check spacing and fail

            ds_copy = self._ds

            new_index = [i for i in range(0, self._ds[self._time_dim_name].size)]
            new_ds = ds_copy.assign_coords({self._time_dim_name: new_index})

            lon_coord_name = self._lon_coord_name
            lat_coord_name = self._lat_coord_name

            DF = dft(new_ds, dim=[self._time_dim_name], detrend='constant')
            # the above does not preserve the lat/lon attributes
            DF[lon_coord_name].attrs = new_ds[lon_coord_name].attrs
            DF[lat_coord_name].attrs = new_ds[lat_coord_name].attrs
            DF.attrs = new_ds.attrs

            S = np.real(DF * np.conj(DF) / self._ds.sizes[self._time_dim_name])
            S_annual = S.isel(
                freq_time=int(self._ds.sizes[self._time_dim_name] / 2)
                + int(self._ds.sizes[self._time_dim_name] / 365)
            )  # annual power
            neighborhood = (
                int(self._ds.sizes[self._time_dim_name] / 2)
                + int(self._ds.sizes[self._time_dim_name] / 365)
                - 25,
                int(self._ds.sizes[self._time_dim_name] / 2)
                + int(self._ds.sizes[self._time_dim_name] / 365)
                + 25,
            )
            S_mean = xr.concat(
                [
                    S.isel(
                        freq_time=slice(
                            max(0, neighborhood[0]),
                            int(self._ds.sizes[self._time_dim_name] / 2)
                            + int(self._ds.sizes[self._time_dim_name] / 365)
                            - 1,
                        )
                    ),
                    S.isel(
                        freq_time=slice(
                            int(self._ds.sizes[self._time_dim_name] / 2)
                            + int(self._ds.sizes[self._time_dim_name] / 365)
                            + 1,
                            neighborhood[1],
                        )
                    ),
                ],
                dim='freq_time',
            ).mean(dim='freq_time')
            ratio = S_annual / S_mean

            # ratio.cf.describe()

            self._annual_harmonic_relative_ratio = ratio

            if hasattr(self._ds, 'units'):
                self._annual_harmonic_relative_ratio.attrs['units'] = ''
        return self._annual_harmonic_relative_ratio

    @property
    def zscore_cutoff(self) -> np.ndarray:
        """
        The Z-Score cutoff for a point to be considered significant
        """
        if not self._is_memoized('_zscore_cutoff'):
            pvals = 2 * (1 - ss.norm.cdf(np.abs(self.zscore)))
            if isinstance(pvals, np.float64):
                pvals_array = np.array(pvals)
                sorted_pvals = pvals_array
            else:
                pvals_array = pvals
                sorted_pvals = np.sort(pvals_array).flatten()
            fdr_zscore = 0.01
            p = np.argwhere(
                sorted_pvals <= fdr_zscore * np.arange(1, pvals_array.size + 1) / pvals_array.size
            )
            pval_cutoff = np.empty(0)
            if not len(p) == 0:
                pval_cutoff = sorted_pvals[p[len(p) - 1]]
            if not (pval_cutoff.size == 0):
                zscore_cutoff = ss.norm.ppf(1 - pval_cutoff)
            else:
                zscore_cutoff = 'na'
            self._zscore_cutoff = zscore_cutoff

            return self._zscore_cutoff

    @property
    def annual_harmonic_relative_ratio_pct_sig(self) -> np.ndarray:
        """
        The percentage of points past the significance cutoff (p value <= 0.01) for the
        annual harmonic relative to the average periodogram value
        in a neighborhood of 50 frequencies around the annual frequency
        """

        pvals = 1 - ss.f.cdf(self.annual_harmonic_relative_ratio, 2, 100)
        sorted_pvals = np.sort(pvals)
        if len(sorted_pvals[sorted_pvals <= 0.01]) == 0:
            return 0
        sig_cutoff = ss.f.ppf(1 - max(sorted_pvals[sorted_pvals <= 0.01]), 2, 50)
        pct_sig = 100 * np.mean(self.annual_harmonic_relative_ratio > sig_cutoff)
        return pct_sig

    @property
    def zscore_percent_significant(self) -> np.ndarray:
        """
        The percent of points where the zscore is considered significant
        """
        if not self._is_memoized('_zscore_percent_significant'):
            pvals = 2 * (1 - ss.norm.cdf(np.abs(self.zscore)))
            if isinstance(pvals, np.float64):
                pvals_array = np.array(pvals)
                sorted_pvals = pvals_array
            else:
                pvals_array = pvals
                sorted_pvals = np.sort(pvals_array).flatten()
            fdr_zscore = 0.01
            p = np.argwhere(sorted_pvals <= fdr_zscore * np.arange(1, pvals.size + 1) / pvals.size)
            pval_cutoff = sorted_pvals[p[len(p) - 1]]
            if not (pval_cutoff.size == 0):
                sig_locs = np.argwhere(pvals <= pval_cutoff)
                percent_sig = 100 * np.size(sig_locs, 0) / pvals.size
            else:
                percent_sig = 0
            self._zscore_percent_significant = percent_sig

            return self._zscore_percent_significant

    def get_calc_ds(self, calc_name: str, var_name: str) -> xr.Dataset:
        da = self.get_calc(calc_name)
        ds = da.squeeze().to_dataset(name=var_name, promote_attrs=True)
        ds.attrs['data_type'] = da.data_type
        # new_ds = collect_datasets(self._ds.data_type, [var_name], [ds],
        #                                [self._ds.set_name])
        # new_ds = new_ds.astype(self.dtype)
        return ds

    def get_calc(self, name: str, q: Optional[int] = 0.5, grouping: Optional[str] = None, ddof=1):
        """
        Gets a calc aggregated across one or more dimensions of the dataset

        Parameters
        ==========
        name : str
            The name of the calc (must be identical to a property name)

        q: float, optional
           (default 0.5)

        Returns
        =======
        out : xarray.DataArray
            A DataArray of the same size and dimensions the original dataarray,
            minus those dimensions that were aggregated across.
        """

        if isinstance(name, str):
            if name == 'ns_con_var':
                return self.ns_con_var
            if name == 'ew_con_var':
                return self.ew_con_var
            if name == 'w_e_first_differences':
                return self.w_e_first_differences
            if name == 'n_s_first_differences':
                return self.n_s_first_differences
            if name == 'w_e_derivative':
                return self.w_e_derivative
            if name == 'mean':
                return self.mean
            if name == 'std':
                self._ddof = ddof
                return self.std
            if name == 'standardized_mean':
                self._grouping = grouping
                return self.standardized_mean
            if name == 'variance':
                return self.variance
            if name == 'pooled_var_ratio':
                return self.pooled_variance_ratio
            if name == 'prob_positive':
                return self.prob_positive
            if name == 'prob_negative':
                return self.prob_negative
            if name == 'num_positive':
                return self.num_positive
            if name == 'num_negative':
                return self.num_negative
            if name == 'num_zero':
                return self.num_zero
            if name == 'odds_positive':
                self._grouping = grouping
                return self.odds_positive
            if name == 'zscore':
                return self.zscore
            if name == 'mae_day_max':
                return self.mae_day_max
            if name == 'mean_abs':
                return self.mean_abs
            if name == 'mean_squared':
                return self.mean_squared
            if name == 'range':
                return self.range
            if name == 'rms':
                return self.root_mean_squared
            if name == 'sum':
                return self.sum
            if name == 'sum_squared':
                return self.sum_squared
            if name == 'ann_harmonic_ratio':
                return self.annual_harmonic_relative_ratio
            if name == 'quantile':
                self.quantile = q
                return self.quantile_value
            if name == 'lag1':
                return self.lag1
            if name == 'lag1_first_difference':
                return self.lag1_first_difference
            if name == 'max_abs':
                return self.max_abs
            if name == 'min_abs':
                return self.min_abs
            if name == 'max_val':
                return self.max_val
            if name == 'min_val':
                return self.min_val
            if name == 'cdf':
                return self.cdf
            if name == 'ds':
                return self._ds
            raise ValueError(f'there is no calc with the name: {name}.')
        else:
            raise TypeError('name must be a string.')

    def get_single_calc(self, name: str):
        """
        Gets a calc consisting of a single float value

        Parameters
        ==========
        name : str
            the name of the calc (must be identical to a property name)

        Returns
        =======
        out : float
            The calc value
        """
        if isinstance(name, str):
            if name == 'zscore_cutoff':
                return self.zscore_cutoff
            if name == 'zscore_percent_significant':
                return self.zscore_percent_significant
            if name == 'lat_autocorr':
                return self.lat_autocorr
            if name == 'lon_autocorr':
                return self.lon_autocorr
            if name == 'lev_autocorr':
                return self.lev_autocorr
            if name == 'entropy':
                return self.entropy
            if name == 'range':
                return self.dyn_range
            if name == 'spre_tol':
                return self.spre_tol
            if name == 'pooled_variance':
                return self.pooled_variance
            if name == 'annual_harmonic_relative_ratio_pct_sig':
                return self.annual_harmonic_relative_ratio_pct_sig
            if name == 'percent_unique':
                return self.percent_unique
            if name == 'most_repeated':
                return self.most_repeated
            if name == 'most_repeated_percent':
                return self.most_repeated_percent
            raise ValueError(f'there is no calcs with the name: {name}.')
        else:
            raise TypeError('name must be a string.')


class Diffcalcs:
    """
    This class contains calcs on the overall dataset that require more than one input dataset to compute
    """

    def __init__(
        self,
        ds1: xr.DataArray,
        ds2: xr.DataArray,
        data_type: str,
        aggregate_dims: Optional[list] = None,
        **calcs_kwargs,
    ) -> None:
        if isinstance(ds1, xr.DataArray) and isinstance(ds2, xr.DataArray):
            # Datasets
            self._ds1 = ds1
            self._ds2 = ds2
        else:
            raise TypeError(
                f'ds must be of type xarray.DataArray. Type(s): {str(type(ds1))} {str(type(ds2))}'
            )

        self._calcs1 = Datasetcalcs(self._ds1, data_type, aggregate_dims, **calcs_kwargs)
        self._calcs2 = Datasetcalcs(self._ds2, data_type, aggregate_dims, **calcs_kwargs)
        self._data_type = data_type
        self._aggregate_dims = aggregate_dims
        self._pcc = None
        self._covariance = None
        self._ks_p_value = None
        self._n_rms = None
        self._n_emax = None
        self._spatial_rel_error = None
        self._ssim_value = None  # uses images
        self._ssim_value_fp_orig = (
            None  # "straightforward" version for floating points - not recommended
        )
        self._ssim_value_fp_fast = None  # faster Data SSIM - the default
        self._ssim_value_fp_slow = None  # slower non-matrix version of DSSIM - for experimenting
        self._max_spatial_rel_error = None
        self._ssim_mat_fp = None
        self._ssim_mat = None
        self._ssim_mat_fp_orig = None

    def _is_memoized(self, calc_name: str) -> bool:
        return hasattr(self, calc_name) and (self.__getattribute__(calc_name) is not None)

    # n is the box width (1D)
    # sigma is the radius for the gaussian
    def _oned_gauss(self, n, sigma):
        r = range(-int(n / 2), int(n / 2) + 1)
        return [(1 / (sigma * sqrt(2 * pi))) * exp(-float(x) ** 2 / (2 * sigma ** 2)) for x in r]

    # this adjusts the boundary area after filtering with astropy
    # to account for the fact that we want to divide only by the weight in
    # the domain at the edges (this is used in fast2)
    def _filter_adjust_edges(self, mydata, kernel, k):
        k_sum = kernel.array.sum()
        X = mydata.shape[0]
        Y = mydata.shape[1]
        # R and L rectangles and T and B rectangles
        for j in range(k):
            kk = kernel.array[:, 0 : k + j + 1].sum()
            scale = k_sum / kk
            # L and R
            mydata[k : X - k, j] = mydata[k : X - k, j] * scale
            mydata[k : X - k, Y - j - 1] = mydata[k : X - k, Y - j - 1] * scale
            # T and B
            mydata[j, k : Y - k] = mydata[j, k : Y - k] * scale
            mydata[X - j - 1, k : Y - k] = mydata[X - j - 1, k : Y - k] * scale

        # corners
        for i in range(k):
            for j in range(k):
                kk = kernel.array[0 : k + i + 1, 0 : k + j + 1].sum()
                scale = k_sum / kk
                # top left
                mydata[i, j] = mydata[i, j] * scale
                # top right
                mydata[i, Y - j - 1] = mydata[i, Y - j - 1] * scale
                # bottom left
                mydata[X - i - 1, j] = mydata[X - i - 1, j] * scale
                # bottom right
                mydata[X - i - 1, Y - j - 1] = mydata[X - i - 1, Y - j - 1] * scale

    def plot_ssim_mat(self, return_mat=False, ssim_type='ssim_fp'):
        if ssim_type == 'orig':
            if self._ssim_value is None:
                self.ssim_value
            mats = self._ssim_mat
        elif ssim_type == 'ssim_fp_orig':
            if self._ssim_value_fp_orig is None:
                self.ssim_value_fp_orig
            mats = self._ssim_mat_fp_orig
        else:
            if self._ssim_value_fp_fast is None:
                self.ssim_value_fp_fast
            mats = self._ssim_mat_fp

        num = len(mats)
        meana = np.zeros(num)
        for i in range(num):
            meana[i] = np.nanmean(mats[i])

        # for 3D which is the min level
        min_meana = meana.min()
        min_lev = meana.argmin()

        # smallest value at that level
        min_lev_val = np.nanmin(mats[min_lev])

        ind = np.unravel_index(np.nanargmin(mats[min_lev], axis=None), mats[min_lev].shape)

        plt.imshow(mats[min_lev], interpolation='none', vmax=1.0, cmap='bone')
        plt.colorbar(orientation='horizontal')
        if num == 1:
            mytitle = f'ssim val = {min_meana:.4f}, min = {min_lev_val:.4f} at {ind}'
        else:
            mytitle = (
                f'ssim val = {min_meana:.4f}, min = {min_lev_val:.4f} at {ind} on lev={min_lev}'
            )

        plt.title(mytitle)
        # plt.show()

        if return_mat:
            return mats

    @property
    def covariance(self) -> xr.DataArray:
        """
        The covariance between the two datasets
        """
        if not self._is_memoized('_covariance'):

            # need to use unweighted means
            c1_mean = self._calcs1.get_calc('ds').mean(skipna=True)
            c2_mean = self._calcs2.get_calc('ds').mean(skipna=True)

            self._covariance = (
                (self._calcs2.get_calc('ds') - c2_mean) * (self._calcs1.get_calc('ds') - c1_mean)
            ).mean()

        return self._covariance

    @property
    def ks_p_value(self):
        """
        The Kolmogorov-Smirnov p-value
        """
        # Note: ravel() forces a compute for dask, but ks test in scipy can't
        # work with uncomputed dask arrays
        if not self._is_memoized('_ks_p_value'):
            d1_p = (np.ravel(self._ds1)).astype('float64')
            d2_p = (np.ravel(self._ds2)).astype('float64')
            self._ks_p_value = np.asanyarray(ss.ks_2samp(d2_p, d1_p))
        return self._ks_p_value[1]

    @property
    def pearson_correlation_coefficient(self):
        """
        returns the pearson correlation coefficient between the two datasets
        """
        if not self._is_memoized('_pearson_correlation_coefficient'):

            # we need to do this with  unweighted data
            c1_std = self._calcs1.get_calc('ds').std(skipna=True)
            c2_std = self._calcs2.get_calc('ds').std(skipna=True)

            cov = self.covariance

            self._pcc = cov / c1_std / c2_std

        return self._pcc

    @property
    def normalized_max_pointwise_error(self):
        """
        The absolute value of the maximum pointwise difference, normalized
        by the range of values for the first set
        """
        if not self._is_memoized('_normalized_max_pointwise_error'):
            tt = abs((self._calcs1.get_calc('ds') - self._calcs2.get_calc('ds')).max())
            self._n_emax = tt / self._calcs1.dyn_range

        return self._n_emax

    @property
    def normalized_root_mean_squared(self):
        """
        The absolute value of the mean along the aggregate dimensions, normalized
        by the range of values for the first set
        """
        if not self._is_memoized('_normalized_root_mean_squared'):
            tt = np.sqrt(
                np.square(self._calcs1.get_calc('ds') - self._calcs2.get_calc('ds')).mean(
                    dim=self._aggregate_dims
                )
            )
            self._n_rms = tt / self._calcs1.dyn_range

        return self._n_rms

    @property
    def spatial_rel_error(self):
        """
        At each grid point, we compute the relative error.  Then we report the percentage of grid point whose
        relative error is above the specified tolerance (1e-4 by default).
        """

        if not self._is_memoized('_spatial_rel_error'):
            sp_tol = self._calcs1.spre_tol
            # unraveling converts the dask array to numpy, but then
            # we can assign the 1.0 and avoid zero (couldn't figure another way)
            t1 = np.ravel(self._calcs1.get_calc('ds'))
            t2 = np.ravel(self._calcs2.get_calc('ds'))

            # check for zeros in t1 (if zero then change to 1 - which
            # does an absolute error at that point)
            z = (np.where(abs(t1) == 0))[0]
            if z.size > 0:
                t1_denom = np.copy(t1)
                t1_denom[z] = 1.0
            else:
                t1_denom = t1

            # we don't want to use nan
            # (ocassionally in cam data - often in ocn)
            m_t2 = np.ma.masked_invalid(t2).compressed()
            m_t1 = np.ma.masked_invalid(t1).compressed()

            if m_t2.shape != m_t1.shape:
                print('Warning: Spatial error not calculated with differing numbers of Nans')
                self._spatial_rel_error = 0
                self._max_spatial_rel_error = 0
            else:

                if z.size > 0:
                    m_t1_denom = np.ma.masked_invalid(t1_denom).compressed()
                else:
                    m_t1_denom = m_t1

                m_tt = m_t1 - m_t2
                m_tt = m_tt / m_t1_denom

                # find the max spatial error also if None
                if self._max_spatial_rel_error is None:
                    max_spre = np.max(m_tt)
                    self._max_spatial_rel_error = max_spre

                # percentage greater than the tolerance
                a = len(m_tt[abs(m_tt) > sp_tol])
                sz = m_tt.shape[0]

                self._spatial_rel_error = (a / sz) * 100

        return self._spatial_rel_error

    @property
    def max_spatial_rel_error(self):
        """
        We compute the relative error at each grid point and return the maximun.
        """
        # this is also computed as part of the spatial rel error
        if not self._is_memoized('_max_spatial_rel_error'):
            t1 = np.ravel(self._calcs1.get_calc('ds'))
            t2 = np.ravel(self._calcs2.get_calc('ds'))
            # check for zeros in t1 (if zero then change to 1 - which
            # does an absolute error at that point)
            z = (np.where(abs(t1) == 0))[0]
            if z.size > 0:
                t1_denom = np.copy(t1)
                t1_denom[z] = 1.0
            else:
                t1_denom = t1

            # we don't want to use nan
            # (occassionally in cam data - often in ocn)
            m_t2 = np.ma.masked_invalid(t2).compressed()
            m_t1 = np.ma.masked_invalid(t1).compressed()

            if z.size > 0:
                m_t1_denom = np.ma.masked_invalid(t1_denom).compressed()
            else:
                m_t1_denom = m_t1

            m_tt = m_t1 - m_t2
            m_tt = m_tt / m_t1_denom

            max_spre = np.max(abs(m_tt))
            self._max_spatial_rel_error = max_spre

        return self._max_spatial_rel_error

    @property
    def ssim_value(self):
        """
        We compute the SSIM (structural similarity index) on the visualization of the spatial data.
        This creates two plots and uses the standard SSIM.
        """

        import tempfile

        import skimage.io
        import skimage.metrics
        from skimage.metrics import structural_similarity as ssim

        if not self._is_memoized('_ssim_value'):

            # Prevent showing stuff
            backend_ = mpl.get_backend()
            mpl.use('Agg')

            d1 = self._calcs1.get_calc('ds')
            d2 = self._calcs2.get_calc('ds')

            lat1 = d1[self._calcs1._lat_coord_name]
            lat2 = d2[self._calcs2._lat_coord_name]
            lon1 = d1[self._calcs1._lon_coord_name]
            lon2 = d2[self._calcs2._lon_coord_name]

            # latdim = d1.cf[self._calcs1._lon_coord_name].ndim
            central = 0.0  # might make this a parameter later
            if self._data_type == 'pop':
                central = 300.0
            # make periodic
            if self._data_type == 'pop':
                cy_lon1 = np.hstack((lon1, lon1[:, 0:1]))
                cy_lon2 = np.hstack((lon2, lon2[:, 0:1]))

                cy_lat1 = np.hstack((lat1, lat1[:, 0:1]))
                cy_lat2 = np.hstack((lat2, lat2[:, 0:1]))

                cy1 = add_cyclic_point(d1)
                cy2 = add_cyclic_point(d2)

            else:  # cam-fv
                cy1, cy_lon1 = add_cyclic_point(d1, coord=lon1)
                cy2, cy_lon2 = add_cyclic_point(d2, coord=lon2)
                cy_lat1 = lat1
                cy_lat2 = lat2

            no_inf_d1 = np.nan_to_num(cy1, nan=np.nan)
            no_inf_d2 = np.nan_to_num(cy2, nan=np.nan)

            # is it 3D? must do each level
            if self._calcs1._vert_dim_name is not None:
                vname = self._calcs1._vert_dim_name
                if vname not in self._calcs1.get_calc('ds').sizes:
                    nlevels = 1
                else:
                    nlevels = self._calcs1.get_calc('ds').sizes[vname]
            else:
                nlevels = 1

            color_min = min(
                np.min(d1.where(d1 != -np.inf)).values.min(),
                np.min(d2.where(d2 != -np.inf)).values.min(),
            )
            color_max = max(
                np.max(d1.where(d1 != np.inf)).values.max(),
                np.max(d2.where(d2 != np.inf)).values.max(),
            )

            mymap = copy.copy(plt.cm.get_cmap(self.color))
            mymap.set_under(color='black')
            mymap.set_over(color='white')
            mymap.set_bad(alpha=0)

            ssim_levs = np.zeros(nlevels)
            ssim_mats_array = []

            for this_lev in range(nlevels):

                with tempfile.TemporaryDirectory() as tmpdirname:
                    filename_1, filename_2 = (
                        f'{tmpdirname}/t_ssim1.png',
                        f'{tmpdirname}/t_ssim2.png',
                    )

                    if nlevels == 1:
                        this_no_inf_d1 = no_inf_d1
                        this_no_inf_d2 = no_inf_d2
                    else:
                        # this assumes 3D level is first (TO DO: verify)
                        this_no_inf_d1 = no_inf_d1[this_lev, :, :]
                        this_no_inf_d2 = no_inf_d2[this_lev, :, :]

                    fig = plt.figure(dpi=300, figsize=(9, 2.5))

                    ax1 = plt.subplot(1, 2, 1, projection=ccrs.Robinson(central_longitude=central))
                    ax1.set_facecolor('#39ff14')

                    ax1.pcolormesh(
                        cy_lon1,
                        cy_lat1,
                        this_no_inf_d1,
                        transform=ccrs.PlateCarree(),
                        cmap=mymap,
                        vmin=color_min,
                        vmax=color_max,
                    )
                    ax1.set_global()
                    ax1.coastlines(linewidth=0.5)
                    ax1.axis('off')
                    plt.margins(0, 0)
                    extent1 = ax1.get_window_extent().transformed(fig.dpi_scale_trans.inverted())
                    ax1.imshow
                    plt.savefig(filename_1, bbox_inches=extent1, transparent=True, pad_inches=0)
                    ax1.axis('on')

                    ax2 = plt.subplot(1, 2, 2, projection=ccrs.Robinson(central_longitude=central))
                    ax2.set_facecolor('#39ff14')

                    ax2.pcolormesh(
                        cy_lon2,
                        cy_lat2,
                        this_no_inf_d2,
                        transform=ccrs.PlateCarree(),
                        cmap=mymap,
                        vmin=color_min,
                        vmax=color_max,
                    )
                    ax2.set_global()
                    ax2.coastlines(linewidth=0.5)
                    plt.margins(0, 0)
                    ax2.imshow
                    ax2.axis('off')
                    extent2 = ax2.get_window_extent().transformed(fig.dpi_scale_trans.inverted())
                    plt.savefig(filename_2, bbox_inches=extent2, transparent=True, pad_inches=0)

                    ax2.axis('on')

                    img1 = skimage.io.imread(filename_1)
                    img2 = skimage.io.imread(filename_2)
                    # scikit is adding an alpha channel for some reason - get rid of it
                    img1 = img1[:, :, :3]
                    img2 = img2[:, :, :3]

                    # s = ssim(img1, img2, multichannel=True)
                    # the following version closer to matlab version (and orig ssim paper)
                    s, ssim_mat = ssim(
                        img1,
                        img2,
                        multichannel=True,
                        gaussian_weights=True,
                        use_sample_covariance=False,
                        full=True,
                    )
                    # print(s)
                    ssim_levs[this_lev] = s
                    plt.close(fig)
                    ssim_mats_array.append(np.mean(ssim_mat, axis=2))

            return_ssim = ssim_levs.min()

            # Reset backend
            mpl.use(backend_)

            # save full matrix
            self._ssim_mat = ssim_mats_array

            self._ssim_value = return_ssim

        return self._ssim_value

    @property
    def ssim_value_fp_slow(self):
        """
        We compute the SSIM (structural similarity index) on the spatial data
        - using the data itself (we do not create an image) - this is the slower
        non-matrix implementation that is good for experiementing (not in practice).

        """
        if not self._is_memoized('_ssim_value_fp_slow'):

            # if this is a 3D variable, we will do each level seperately
            if self._calcs1._vert_dim_name is not None:
                vname = self._calcs1._vert_dim_name
                if vname not in self._calcs1.get_calc('ds').sizes:
                    nlevels = 1
                else:
                    nlevels = self._calcs1.get_calc('ds').sizes[vname]
            else:
                nlevels = 1

            ssim_levs = np.zeros(nlevels)
            ssim_mats_array = []

            for this_lev in range(nlevels):
                if nlevels == 1:
                    a1 = self._calcs1.get_calc('ds').data
                    a2 = self._calcs2.get_calc('ds').data
                else:
                    a1 = self._calcs1.get_calc('ds').isel({vname: this_lev}).data
                    a2 = self._calcs2.get_calc('ds').isel({vname: this_lev}).data

                if dask.is_dask_collection(a1):
                    a1 = a1.compute()
                if dask.is_dask_collection(a2):
                    a2 = a2.compute()

                # re-scale  to [0,1] - if not constant
                smin = min(np.nanmin(a1), np.nanmin(a2))
                smax = max(np.nanmax(a1), np.nanmax(a2))
                r = smax - smin
                if r == 0.0:  # scale by smax if fiels is a constant (and smax != 0)
                    if smax == 0.0:
                        sc_a1 = a1
                        sc_a2 = a2
                    else:
                        sc_a1 = a1 / smax
                        sc_a2 = a2 / smax
                else:
                    sc_a1 = (a1 - smin) / r
                    sc_a2 = (a2 - smin) / r

                # now quantize to 256 bins
                sc_a1 = np.round(sc_a1 * 255) / 255
                sc_a2 = np.round(sc_a2 * 255) / 255

                # gaussian filter
                n = 11  # recommended window size
                k = 5
                # extent
                sigma = 1.5

                X = sc_a1.shape[0]
                Y = sc_a1.shape[1]

                g_w = np.array(self._oned_gauss(n, sigma))
                # 2D gauss weights
                gg_w = np.outer(g_w, g_w)

                # init ssim matrix
                ssim_mat = np.zeros_like(sc_a1)

                my_eps = 1.0e-8

                # DATA LOOP
                # go through 2D arrays - each grid point x0, y0  has
                # a 2D window [x0 - k, x0+k]  [y0 - k, y0 + k]
                for i in range(X):

                    # don't go over boundaries
                    imin = max(0, i - k)
                    imax = min(X - 1, i + k)

                    for j in range(Y):

                        if np.isnan(sc_a1[i, j]):
                            # SKIP IF gridpoint is nan
                            ssim_mat[i, j] = np.nan
                            continue

                        jmin = max(0, j - k)
                        jmax = min(Y - 1, j + k)

                        # WINDOW CALC
                        a1_win = sc_a1[imin : imax + 1, jmin : jmax + 1]
                        a2_win = sc_a2[imin : imax + 1, jmin : jmax + 1]

                        # if window is by boundary, then it is not 11x11 and we must adjust weights also
                        if min(a1_win.shape) < n:
                            Wt = gg_w[
                                imin + k - i : imax + k - i + 1, jmin + k - j : jmax + k - j + 1
                            ]
                        else:
                            Wt = gg_w

                        # weighted means (TO DO: what if indices are not the same)
                        indices1 = ~np.isnan(a1_win)
                        indices2 = ~np.isnan(a2_win)

                        if not np.all(indices1 == indices2):
                            print('SSIM ERROR: indices are not the same!')

                        a1_mu = np.average(a1_win[indices1], weights=Wt[indices1])
                        a2_mu = np.average(a2_win[indices2], weights=Wt[indices2])

                        # weighted std squared (variance)
                        a1_std_sq = (
                            np.average((a1_win[indices1] * a1_win[indices1]), weights=Wt[indices1])
                            - a1_mu * a1_mu
                        )
                        a2_std_sq = (
                            np.average((a2_win[indices2] * a2_win[indices2]), weights=Wt[indices2])
                            - a2_mu * a2_mu
                        )

                        # cov of a1 and a2
                        a1a2_cov = (
                            np.average(
                                (a1_win[indices1] * a2_win[indices2]),
                                weights=Wt[indices1],
                            )
                            - a1_mu * a2_mu
                        )

                        # SSIM for this window
                        # first term
                        ssim_t1 = 2 * a1_mu * a2_mu
                        ssim_b1 = a1_mu * a1_mu + a2_mu * a2_mu
                        C1 = my_eps

                        ssim_t1 = ssim_t1 + C1
                        ssim_b1 = ssim_b1 + C1

                        # second term
                        ssim_t2 = 2 * a1a2_cov
                        ssim_b2 = a1_std_sq + a2_std_sq
                        C2 = C3 = my_eps

                        ssim_t2 = ssim_t2 + C3
                        ssim_b2 = ssim_b2 + C2

                        ssim_1 = ssim_t1 / ssim_b1
                        ssim_2 = ssim_t2 / ssim_b2
                        ssim_mat[i, j] = ssim_1 * ssim_2

                # add cropping
                ssim_mat = crop(ssim_mat, k)

                mean_ssim = np.nanmean(ssim_mat)
                ssim_levs[this_lev] = mean_ssim
                ssim_mats_array.append(ssim_mat)

            return_ssim = ssim_levs.min()
            self._ssim_value_fp_orig = return_ssim
            # save full matrix
            self._ssim_mat_fp_slow = ssim_mats_array

        return self._ssim_value_fp_slow

    @property
    def ssim_value_fp_fast(self):
        """
        Faster implementation then ssim_value_fp_orig (this is the default DSSIM option).

        """
        from astropy.convolution import Gaussian2DKernel, convolve, interpolate_replace_nans

        if not self._is_memoized('_ssim_value_fp_fast'):

            # if this is a 3D variable, we will do each level seperately
            if self._calcs1._vert_dim_name is not None:
                vname = self._calcs1._vert_dim_name
                if vname not in self._calcs1.get_calc('ds').sizes:
                    nlevels = 1
                else:
                    nlevels = self._calcs1.get_calc('ds').sizes[vname]
            else:
                nlevels = 1

            ssim_levs = np.zeros(nlevels)
            ssim_mats_array = []
            my_eps = 1.0e-8

            for this_lev in range(nlevels):
                if nlevels == 1:
                    a1 = self._calcs1.get_calc('ds').data
                    a2 = self._calcs2.get_calc('ds').data
                else:
                    a1 = self._calcs1.get_calc('ds').isel({vname: this_lev}).data
                    a2 = self._calcs2.get_calc('ds').isel({vname: this_lev}).data

                if dask.is_dask_collection(a1):
                    a1 = a1.compute()
                if dask.is_dask_collection(a2):
                    a2 = a2.compute()

                # re-scale  to [0,1] - if not constant
                smin = min(np.nanmin(a1), np.nanmin(a2))
                smax = max(np.nanmax(a1), np.nanmax(a2))
                r = smax - smin
                if r == 0.0:  # scale by smax if field is a constant (and smax != 0)
                    if smax == 0.0:
                        sc_a1 = a1
                        sc_a2 = a2
                    else:
                        sc_a1 = a1 / smax
                        sc_a2 = a2 / smax
                else:
                    sc_a1 = (a1 - smin) / r
                    sc_a2 = (a2 - smin) / r

                # now quantize to 256 bins
                sc_a1 = np.round(sc_a1 * 255) / 255
                sc_a2 = np.round(sc_a2 * 255) / 255

                # gaussian filter
                kernel = Gaussian2DKernel(x_stddev=1.5, x_size=11, y_size=11)
                k = 5
                filter_args = {'boundary': 'fill', 'preserve_nan': True}

                a1_mu = convolve(sc_a1, kernel, **filter_args)
                a2_mu = convolve(sc_a2, kernel, **filter_args)

                a1a1 = convolve(sc_a1 * sc_a1, kernel, **filter_args)
                a2a2 = convolve(sc_a2 * sc_a2, kernel, **filter_args)

                a1a2 = convolve(sc_a1 * sc_a2, kernel, **filter_args)

                ###########
                var_a1 = a1a1 - a1_mu * a1_mu
                var_a2 = a2a2 - a2_mu * a2_mu
                cov_a1a2 = a1a2 - a1_mu * a2_mu

                # ssim constants
                C1 = my_eps
                C2 = my_eps

                ssim_t1 = 2 * a1_mu * a2_mu + C1
                ssim_t2 = 2 * cov_a1a2 + C2

                ssim_b1 = a1_mu * a1_mu + a2_mu * a2_mu + C1
                ssim_b2 = var_a1 + var_a2 + C2

                ssim_1 = ssim_t1 / ssim_b1
                ssim_2 = ssim_t2 / ssim_b2
                ssim_mat = ssim_1 * ssim_2

                # cropping (the border region)
                ssim_mat = crop(ssim_mat, k)

                mean_ssim = np.nanmean(ssim_mat)
                ssim_levs[this_lev] = mean_ssim
                ssim_mats_array.append(ssim_mat)

            # end of levels calculation
            return_ssim = ssim_levs.min()
            self._ssim_value_fp_fast = return_ssim

            # save full matrix
            self._ssim_mat_fp = ssim_mats_array
        return self._ssim_value_fp_fast

    @property
    def ssim_value_fp_orig(self):
        """To mimic what zchecker does - the ssim on the fp data with
        original constants and no scaling (so-called "straightforward" approach.
        This will return Nan on POP data or CAM data with NaNs because scikit
        SSIM fuction does not handle NaNs.
        """

        import numpy as np
        from skimage.metrics import structural_similarity as ssim

        if not self._is_memoized('_ssim_value_fp_orig'):

            # if this is a 3D variable, we will do each level seperately
            if self._calcs1._vert_dim_name is not None:
                vname = self._calcs1._vert_dim_name
                if vname not in self._calcs1.get_calc('ds').sizes:
                    nlevels = 1
                else:
                    nlevels = self._calcs1.get_calc('ds').sizes[vname]
            else:
                nlevels = 1

            ssim_levs = np.zeros(nlevels)

            for this_lev in range(nlevels):
                if nlevels == 1:
                    a1 = self._calcs1.get_calc('ds').data
                    a2 = self._calcs2.get_calc('ds').data
                else:
                    a1 = self._calcs1.get_calc('ds').isel({vname: this_lev}).data
                    a2 = self._calcs2.get_calc('ds').isel({vname: this_lev}).data

                if dask.is_dask_collection(a1):
                    a1 = a1.compute()
                if dask.is_dask_collection(a2):
                    a2 = a2.compute()

                maxr = max(a1.max(), a2.max())
                minr = min(a1.min(), a2.min())
                myrange = maxr - minr
                mean_ssim = ssim(
                    a1,
                    a2,
                    multichannel=False,
                    data_range=myrange,
                    gaussian_weights=True,
                    use_sample_covariance=False,
                )
                ssim_levs[this_lev] = mean_ssim

            # end of levels calculation
            return_ssim = ssim_levs.min()

            self._ssim_value_fp_orig = return_ssim

        return self._ssim_value_fp_orig

    def get_diff_calc(self, name: str, color: Optional[str] = 'coolwarm'):
        """
        Gets a calc on the dataset that requires more than one input dataset

        Parameters
        ==========
        name : str
            The name of the calc (must be identical to a property name)

        Returns
        =======
        out : float
        """
        if isinstance(name, str):
            if name == 'pearson_correlation_coefficient':
                return self.pearson_correlation_coefficient
            if name == 'covariance':
                return self.covariance
            if name == 'ks_p_value':
                return self.ks_p_value
            if name == 'n_rms':
                return self.normalized_root_mean_squared
            if name == 'n_emax':
                return self.normalized_max_pointwise_error
            if name == 'spatial_rel_error':
                return self.spatial_rel_error
            if name == 'max_spatial_rel_error':
                return self.max_spatial_rel_error
            if name == 'ssim':
                self.color = color
                return self.ssim_value
            if name == 'ssim_fp_orig':  # this is using standard SSIM with floats
                # ("straightforward approach")
                # not recommended
                return self.ssim_value_fp_orig
            if name == 'ssim_fp':
                return self.ssim_value_fp_fast
            if (
                name == 'ssim_fp_slow'
            ):  # the non-matrix DSSIM implementation - good for experimenting
                # not recommended in practice
                return self.ssim_value_fp_slow
            raise ValueError(f'there is no calc with the name: {name}.')
        else:
            raise TypeError('name must be a string.')<|MERGE_RESOLUTION|>--- conflicted
+++ resolved
@@ -134,7 +134,10 @@
         self._max_val = None
         self._grouping = None
         self._annual_harmonic_relative_ratio = None
-<<<<<<< HEAD
+        self._lon_autocorr = None
+        self._lat_autocorr = None
+        self._lev_autocorr = None
+        self._entropy = None
         self._w_e_first_differences = None
         self._n_s_first_differences = None
         self._w_e_derivative = None
@@ -143,12 +146,6 @@
         self._most_repeated_pct = None
         self._cdf = None
         self._dtype = ds.dtype
-=======
-        self._lon_autocorr = None
-        self._lat_autocorr = None
-        self._lev_autocorr = None
-        self._entropy = None
->>>>>>> 5a5ee6ff
 
         # single value calcs
         self._zscore_cutoff = None
@@ -1977,6 +1974,42 @@
 
         return self._ssim_value_fp_orig
 
+        import numpy as np
+        from skimage.metrics import structural_similarity as ssim
+
+        if not self._is_memoized('_ssim_value_fp_old'):
+
+            # if this is a 3D variable, we will just do level 0 for now...
+            # (consider doing each level seperately)
+            if self._calcs1._vert_dim_name is not None:
+                vname = self._calcs1._vert_dim_name
+                a1 = self._calcs1.get_calc('ds').isel({vname: 0}).data
+                a2 = self._calcs2.get_calc('ds').isel({vname: 0}).data
+            else:
+                a1 = self._calcs1.get_calc('ds').data
+                a2 = self._calcs2.get_calc('ds').data
+
+            if dask.is_dask_collection(a1):
+                a1 = a1.compute()
+            if dask.is_dask_collection(a2):
+                a2 = a2.compute()
+
+            maxr = max(a1.max(), a2.max())
+            minr = min(a1.min(), a2.min())
+            myrange = maxr - minr
+            mean_ssim = ssim(
+                a1,
+                a2,
+                multichannel=False,
+                data_range=myrange,
+                gaussian_weights=True,
+                use_sample_covariance=False,
+            )
+
+            self._ssim_value_fp_old = mean_ssim
+
+        return self._ssim_value_fp_old
+
     def get_diff_calc(self, name: str, color: Optional[str] = 'coolwarm'):
         """
         Gets a calc on the dataset that requires more than one input dataset
