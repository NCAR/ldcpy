--- conflicted
+++ resolved
@@ -125,11 +125,7 @@
     return ds[varnames]
 
 
-<<<<<<< HEAD
 def compare_stats(full_ds, varname, set1, set2, time=0, lev=0, significant_digits=4):
-=======
-def compare_stats(ds, varname, set1, set2, time=0, significant_digits=5):
->>>>>>> 6635a8cb
     """
     Print error summary statistics of two DataArrays
 
