import calendar
<<<<<<< HEAD
import copy
import datetime
import math
import re
=======
>>>>>>> 4b168187

import cmocean
import matplotlib as mpl
import numpy as np
import pandas as pd
import xrft
from cartopy import crs as ccrs
from cartopy.util import add_cyclic_point
from matplotlib import dates as mdates
from matplotlib import pyplot as plt
from numpy import inf

from ldcpy import metrics as lm
from ldcpy import util as lu


class MetricsPlot(object):
    """
    This class contains code to plot metrics in an xarray Dataset that has either 'lat' and 'lon' dimensions, or a
    'time' dimension.
    """

    def __init__(
        self,
        ds,
        varname,
        set1,
        metric,
        set2=None,
        group_by=None,
        scale='linear',
        metric_type='raw',
        plot_type='spatial',
        transform='none',
        subset=None,
        approx_lat=None,
        approx_lon=None,
        lev=0,
        color='coolwarm',
        standardized_err=False,
        quantile=None,
        contour_levs=24,
        calc_ssim=False,
    ):

        self._ds = ds

        # Metric settings used in plot titles
        self._varname = varname
        self._set1_name = set1
        self._set2_name = set2
        self._title_lat = None
        self._title_lon = None

        # Plot settings
        self._metric = metric
        self._group_by = group_by
        self._scale = scale
        self._metric_type = metric_type
        self._plot_type = plot_type
        self._subset = subset
        self._true_lat = approx_lat
        self._true_lon = approx_lon
        self._transform = transform
        self._lev = lev
        self._color = color
        self._standardized_err = standardized_err
        self._quantile = None
        self._contour_levs = contour_levs
        self._calc_ssim = calc_ssim

    def verify_plot_parameters(self):
        if self._set2_name is None and self._metric_type in [
            'diff',
            'ratio',
            'metric_of_diff',
        ]:
            raise ValueError(f'Must specify set2 for {self._metric_type} metric type')
        if self._set2_name is None and self._plot_type == 'spatial_comparison':
            raise ValueError(f'Must specify set2 for plot type of {self._plot_type}')
        if self._plot_type == 'spatial_comparison' and self._metric_type in [
            'diff',
            'ratio',
            'metric_of_diff',
        ]:
            raise ValueError(
                f'Cannot specify plot_type of {self._plot_type} and metric type of {self._metric_type} at the same time'
            )
        if self._plot_type in ['spatial', 'spatial_comparison'] and self._group_by is not None:
            raise ValueError(f'Cannot group by {self._group_by} in a non-time-series plot')
        if self._plot_type not in ['spatial', 'spatial_comparison'] and self._color != 'coolwarm':
            raise ValueError('Cannot change color scheme in a non-spatial plot')
        if self._plot_type in ['spatial', 'spatial_comparison'] and (
            self._true_lat is not None or self._true_lon is not None
        ):
            raise ValueError('Cannot currently subset by latitude or longitude in a spatial plot')
        if self._standardized_err is not False and self._metric_type != 'diff':
            raise ValueError("Cannot standardize errors if metric_type != 'diff'")
        if self._lev != 0 and 'lev' not in self._ds.dims:
            raise ValueError('Cannot subset by lev in this dataset')
        if self._quantile is not None and self._metric != 'quantile':
            raise ValueError('Cannot change quantile value if metric is not quantile')
        if self._quantile is None and self._metric == 'quantile':
            raise ValueError('Must specify quantile value as argument')
        if self._calc_ssim and self._plot_type != 'spatial_comparison':
            raise UserWarning(
                'SSIM is only calculated for spatial comparison plots, ignoring calc_ssim option'
            )
        if self._metric in ['lag1', 'corr_lag1', 'mae_day_max'] and self._plot_type not in [
            'spatial',
            'spatial_comparison',
        ]:
            raise ValueError(f'Cannot plot {self._metric} in a non-spatial plot')

    def get_metrics(self, da):
        da_data = da
        da_data.attrs = da.attrs
        if self._metric_type == 'diff' and self._standardized_err is True:
            if da.std(dim='time').all() == 0:
                da_attrs = da.attrs
                da_data = (da - da.mean(dim='time')) / da.std(dim='time')
                da_data.attrs = da_attrs
            else:
                raise ValueError(
                    'Standard deviation of error data is 0. Cannot standardize errors.'
                )

        if self._plot_type in ['spatial', 'spatial_comparison']:
            metrics_da = lm.DatasetMetrics(da_data, ['time'])
        elif self._plot_type in ['time_series', 'periodogram', 'histogram']:
            metrics_da = lm.DatasetMetrics(da_data, ['lat', 'lon'])
        else:
            raise ValueError(f'plot type {self._plot_type} not supported')

        raw_data = metrics_da.get_metric(self._metric)
        return raw_data

    def get_plot_data(self, raw_data_1, raw_data_2=None):
        if self._metric_type == 'diff':
            plot_data = raw_data_1 - raw_data_2
            plot_data.attrs = raw_data_1.attrs
        elif self._metric_type == 'ratio':
            plot_data = raw_data_2 / raw_data_1
            plot_data.attrs = raw_data_1.attrs
            if hasattr(self._ds, 'units'):
                self._odds_positive.attrs['units'] = ''

        elif self._metric_type == 'raw' or self._metric_type == 'metric_of_diff':
            plot_data = raw_data_1
        else:
            raise ValueError(f'metric_type {self._metric_type} not supported')

        if self._group_by is not None:
            plot_attrs = plot_data.attrs
            plot_data = plot_data.groupby(self._group_by).mean(dim='time')
            plot_data.attrs = plot_attrs

        if self._transform == 'none':
            pass
        elif self._transform == 'log':
            plot_attrs = plot_data.attrs
            plot_data = np.log10(plot_data)
            plot_data.attrs = plot_attrs
        else:
            raise ValueError(f'metric transformation {self._transform} not supported')

        return plot_data

    def get_title(self, metric_name, c_name=None):

        if self._set2_name is not None and self._plot_type != 'spatial_comparison':
            das = f'{self._set1_name}, {self._set2_name}'
        elif c_name is not None:
            das = f'{c_name}'
        else:
            das = f'{self._set1_name}'

        if self._quantile is not None and metric_name == 'quantile':
            metric_full_name = f'{metric_name} {self._quantile}'
        else:
            metric_full_name = metric_name

        if self._transform == 'log':
            title = f'{das}: {self._varname}: log10({metric_full_name})'
        else:
            title = f'{das}: {self._varname}: {metric_full_name}'

        if self._metric_type != 'raw':
            title = f'{title} {self._metric_type}'

        if self._group_by is not None:

            title = f'{title} by {self._group_by}'

        if self.title_lat is not None:
            if self.title_lon is not None:
                title = f'{title} at lat={self.title_lat:.2f}, lon={self.title_lon:.2f}'
            else:
                title = f'{title} at lat={self.title_lat:.2f}'
        elif self.title_lon is not None:
            title = f'{title} at lat={self.title_lon:.2f}'

        if self._subset is not None:
            title = f'{title} subset:{self._subset}'

        return title

    def _label_offset(
        self, ax,
    ):
        fmt = ax.yaxis.get_major_formatter()
        ax.yaxis.offsetText.set_visible(False)
        set_label = ax.set_ylabel
        label = ax.get_ylabel()

        def update_label(event_axes):
            offset = fmt.get_offset()
            if offset == '':
                set_label('{}'.format(label))
            else:
                set_label('{} ({})'.format(label, offset))
            return

        ax.callbacks.connect('ylim_changed', update_label)
        ax.figure.canvas.draw()
        update_label(None)
        return

    def spatial_comparison_plot(self, da_set1, title_set1, da_set2, title_set2):

        lat_set1 = da_set1['lat']
        lat_set2 = da_set2['lat']
        cy_data_set1, lon_set1 = add_cyclic_point(da_set1, coord=da_set1['lon'])
        cy_data_set2, lon_set2 = add_cyclic_point(da_set2, coord=da_set2['lon'])

        fig = plt.figure(dpi=300, figsize=(9, 2.5))

        mymap = copy.copy(mpl.cm.get_cmap(f'{self._color}'))
        mymap.set_under(color='black')
        mymap.set_over(color='white')
        mymap.set_bad(alpha=0)

        ax1 = plt.subplot(1, 2, 1, projection=ccrs.Robinson(central_longitude=0.0))

        ax1.set_facecolor('#39ff14')

        no_inf_data_set1 = np.nan_to_num(cy_data_set1, nan=np.nan)
        color_min = min(
            np.min(da_set1.where(da_set1 != -inf)).values.min(),
            np.min(da_set2.where(da_set2 != -inf)).values.min(),
        )
        color_max = max(
            np.max(da_set1.where(da_set1 != inf)).values.max(),
            np.max(da_set2.where(da_set2 != inf)).values.max(),
        )
        pset2 = ax1.pcolormesh(
            lon_set1,
            lat_set1,
            no_inf_data_set1,
            transform=ccrs.PlateCarree(),
            cmap=mymap,
            vmin=color_min,
            vmax=color_max,
        )
        ax1.set_global()

        # if we want to get the ssim
        if self._calc_ssim:
            ax1.axis('off')
            plt.margins(0, 0)
            extent1 = ax1.get_window_extent().transformed(fig.dpi_scale_trans.inverted())

            ax1.imshow
            plt.savefig('tmp_ssim1', bbox_inches=extent1, transparent=True, pad_inches=0)
            ax1.axis('on')
            # print(extent1)

        ax2 = plt.subplot(1, 2, 2, projection=ccrs.Robinson(central_longitude=0.0))

        ax2.set_facecolor('#39ff14')

        no_inf_data_set2 = np.nan_to_num(cy_data_set2, nan=np.nan)
        pc2 = ax2.pcolormesh(
            lon_set2,
            lat_set2,
            no_inf_data_set2,
            transform=ccrs.PlateCarree(),
            cmap=mymap,
            vmin=color_min,
            vmax=color_max,
        )

        ax2.set_global()

        # if we want to get the ssim
        if self._calc_ssim:
            plt.margins(0, 0)
            ax2.axis('off')
            extent2 = ax2.get_window_extent().transformed(fig.dpi_scale_trans.inverted())
            ax2.imshow
            plt.savefig('tmp_ssim2', bbox_inches=extent2, transparent=True, pad_inches=0)
            ax2.axis('on')
            # print(extent2)

        # titles and coastlines
        ax1.coastlines()
        ax1.set_title(title_set1)
        ax2.coastlines()
        ax2.set_title(title_set2)

        # add colorbar
        fig.subplots_adjust(left=0.1, right=0.9, bottom=0.05, top=0.95)
        cax = fig.add_axes([0.1, 0, 0.8, 0.05])

        if not (np.isnan(cy_data_set1).all() and np.isnan(cy_data_set2).all()):
            if np.isinf(cy_data_set1).any() or np.isinf(cy_data_set2).any():
                fig.colorbar(pset2, cax=cax, orientation='horizontal', shrink=0.95, extend='both')
                cb = fig.colorbar(
                    pc2, cax=cax, orientation='horizontal', shrink=0.95, extend='both'
                )
                cb.ax.set_title(f'{da_set1.units}')
            else:
                fig.colorbar(pset2, cax=cax, orientation='horizontal', shrink=0.95)
                cb = fig.colorbar(pc2, cax=cax, orientation='horizontal', shrink=0.95)
                cb.ax.set_title(f'{da_set1.units}')
            cb.ax.tick_params(labelsize=8, rotation=30)
        else:
            proxy = [plt.Rectangle((0, 0), 1, 1, fc='#39ff14')]
            plt.legend(proxy, ['NaN'])

        if self._calc_ssim:
            import os

            import cv2
            from skimage.metrics import structural_similarity as ssim

            img1 = cv2.imread('tmp_ssim1.png')
            img2 = cv2.imread('tmp_ssim2.png')
            # print(img1.shape)
            # print(img2.shape)
            ssim_val = ssim(img1, img2, multichannel=True)
            print(' SSIM = % 5.5f\n' % (ssim_val))
            if os.path.exists('tmp_ssim1.png'):
                os.remove('tmp_ssim1.png')
            if os.path.exists('tmp_ssim2.png'):
                os.remove('tmp_ssim2.png')

    def spatial_plot(self, da, title):

        lat = da['lat']
        cy_data, lon = add_cyclic_point(da, coord=da['lon'],)

        mymap = copy.copy(mpl.cm.get_cmap(f'{self._color}'))
        mymap.set_under(color='black')
        mymap.set_over(color='white')
        mymap.set_bad(alpha=0.0)
        ax = plt.subplot(1, 1, 1, projection=ccrs.Robinson(central_longitude=0.0))

        ax.set_facecolor('#39ff14')

        masked_data = np.nan_to_num(cy_data, nan=np.nan)
        color_min = np.min(da.where(da != -inf))
        color_max = np.max(da.where(da != inf))
        colorbar_minval = float(color_min)
        colorbar_maxval = float(color_max)
        pc = ax.pcolormesh(
            lon,
            lat,
            masked_data,
            transform=ccrs.PlateCarree(),
            cmap=mymap,
            vmin=colorbar_minval,
            vmax=colorbar_maxval,
        )
        if not np.isnan(cy_data).all():
            if np.isinf(cy_data).any():
                cb = plt.colorbar(pc, orientation='horizontal', shrink=0.95, extend='both')
            else:
                cb = plt.colorbar(pc, orientation='horizontal', shrink=0.95)
            cb.ax.tick_params(labelsize=8, rotation=30)
            cb.ax.set_title(f'{da.units}')
        else:
            proxy = [plt.Rectangle((0, 0), 1, 1, fc='#39ff14')]
            plt.legend(proxy, ['NaN'])

        ax.set_global()
        ax.coastlines()
        ax.set_title(title)

    def hist_plot(self, plot_data, title):
        fig, axs = mpl.pyplot.subplots(1, 1, sharey=True, tight_layout=True)
        axs.hist(plot_data)
        if plot_data.units != '':
            mpl.pyplot.xlabel(f'{self._metric} ({plot_data.units})')
        else:
            mpl.pyplot.xlabel(f'{self._metric}')
        mpl.pyplot.title(f'time-series histogram: {title}')

    def periodogram_plot(self, plot_data, title):
        dat = xrft.dft((plot_data - plot_data.mean()).chunk((plot_data - plot_data.mean()).size))
        i = (np.multiply(dat, np.conj(dat)) / dat.size).real
        i = np.log10(i[2 : int(dat.size / 2) + 1])
        freqs = np.array(range(1, int(dat.size / 2))) / dat.size

        mpl.pyplot.subplots(1, 1, sharey=True, tight_layout=True)
        mpl.pyplot.plot(freqs, i)
        mpl.pyplot.title(f'periodogram: {title}')

    def time_series_plot(
        self, da, title,
    ):
        """
        time series plot
        """
        group_string = 'time.year'
        xlabel = 'date'
        tick_interval = int(da.size / 5) + 1
        if da.size == 1:
            tick_interval = 1
        if self._group_by == 'time.dayofyear':
            group_string = 'dayofyear'
            xlabel = 'Day of Year'
        elif self._group_by == 'time.month':
            group_string = 'month'
            xlabel = 'Month'
        elif self._group_by == 'time.year':
            group_string = 'year'
            xlabel = 'Year'
        elif self._group_by == 'time.day':
            group_string = 'day'
            xlabel = 'Day'

        if self._metric_type == 'diff':
            if da.units != '':
                ylabel = f'{self._metric} ({da.units}) diff'
            else:
                ylabel = f'{self._metric} diff'
        elif self._metric_type == 'ratio':
            ylabel = f'ratio {self._metric}'
        else:
            if da.units != '':
                ylabel = f'{self._metric} ({da.units})'
            else:
                ylabel = f'{self._metric} diff'

        if self._transform == 'log':
            plot_ylabel = f'log10({ylabel})'
        else:
            plot_ylabel = ylabel

        plt.figure()
        if self._group_by is not None:
            plt.plot(da[group_string].data, da, 'bo')
            ax = plt.gca()
        else:
            plt.gca().xaxis.set_major_formatter(mdates.DateFormatter('%m-%d-%Y'))
            plt.gca().xaxis.set_major_locator(mdates.DayLocator())
            dtindex = da.indexes['time'].to_datetimeindex()
            da['time'] = dtindex

            mpl.pyplot.plot_date(da.time.data, da, 'bo')
            ax = plt.gca()

        mpl.pyplot.ylabel(plot_ylabel)
        mpl.pyplot.yscale(self._scale)
        self._label_offset(ax)
        mpl.pyplot.xlabel(xlabel)

        if self._group_by == 'time.month':
            int_labels = np.setdiff1d(plt.xticks()[0], [0, plt.xticks()[0][-1]]).astype(int)
            month_labels = [
                calendar.month_name[i] if calendar.month_name[i] != '' else '' for i in int_labels
            ]
            unique_month_labels = list(dict.fromkeys(month_labels))
            plt.gca().set_xticklabels(unique_month_labels)

        if self._group_by is not None:
            mpl.pyplot.xticks(
                np.arange(min(da[group_string]), max(da[group_string]) + 1, tick_interval)
            )
        else:
            mpl.pyplot.xticks(
                pd.date_range(
                    np.datetime64(da['time'][0].data),
                    np.datetime64(da['time'][-1].data),
                    periods=int(da['time'].size / tick_interval) + 1,
                )
            )

        mpl.pyplot.title(title)

    def get_metric_label(self, metric, data, weights=None):
        # Get special metric names
        if metric == 'zscore':
            zscore_cutoff = lm.DatasetMetrics((data), ['time']).get_single_metric('zscore_cutoff')
            percent_sig = lm.DatasetMetrics((data), ['time']).get_single_metric(
                'zscore_percent_significant'
            )
            metric_name = f'{metric}: cutoff {zscore_cutoff[0]:.2f}, % sig: {percent_sig:.2f}'
        elif metric == 'mean' and self._plot_type == 'spatial_comparison':
            o_wt_mean = np.average(
                np.average(
                    lm.DatasetMetrics(data, ['time']).get_metric(metric), axis=0, weights=weights,
                )
            )
            metric_name = f'{metric} = {o_wt_mean:.2f}'
        else:
            metric_name = metric

        return metric_name


def plot(
    ds,
    varname,
    metric,
    set1,
    set2=None,
    group_by=None,
    scale='linear',
    metric_type='raw',
    plot_type='spatial',
    transform='none',
    subset=None,
    lat=None,
    lon=None,
    lev=0,
    color='coolwarm',
    standardized_err=False,
    quantile=None,
    start=None,
    end=None,
    calc_ssim=False,
):
    """
    Plots the data given an xarray dataset


    Parameters
    ==========
    ds : xarray.Dataset
        The input dataset
    varname : str
        The name of the variable to be plotted
    metric : str
        The name of the metric to be plotted (must match a property name in the DatasetMetrics
        class in ldcpy.plot, for more information about the available metrics see ldcpy.DatasetMetrics)
        Accept values include:

            - ns_con_var
            - ew_con_var
            - mean
            - std
            - variance
            - prob_positive
            - prob_negative
            - odds_positive
            - zscore
            - mean_abs
            - mean_squared
            - rms
            - sum
            - sum_squared
            - corr_lag1
            - quantile
            - lag1
    set1 : str
        The label of the dataset to gather metrics from
    set2 : str
        The label of the second dataset to gather metrics from (needed if metric_type
        is diff, ratio, or metric_of_diff, or if plot_type is spatial_comparison)
    group_by : str
        how to group the data in time series plots.
        Valid groupings:

            - time.day
            - time.dayofyear
            - time.month
            - time.year
    scale : str, optional
        time-series y-axis plot transformation. (default "linear")
        Valid options:

            - linear
            - log
    metric_type : str, optional
        The type of operation to be performed on the metrics in the two collections. (default 'raw')
        Valid options:

            - raw: the unaltered metric values
            - diff: the difference between the metric values in collections set1 and set2
            - ratio: the ratio of the metric values in (set2/set1)
            - metric_of_diff: the metric value computed on the difference between set1 and set2
    plot_type : str , optional
        The type of plot to be created. (default 'spatial')
        Valid options:

            - spatial: a plot of the world with values at each lat and lon point (takes the mean across the time dimension)
            - spatial_comparison: two side-by-side spatial plots, one of the raw metric from set1 and the other of the raw metric from set2
            - time-series: A time-series plot of the data (computed by taking the mean across the lat and lon dimensions)
            - histogram: A histogram of the time-series data
    transform : str, optional
        data transformation. (default 'none')
        Valid options:

            - none
            - log
    subset : str, optional
        subset of the data to gather metrics on (default None).
        Valid options:

            - first5: the first 5 days of data
            - winter: data from the months December, January, February
            - spring: data from the months March, April, May
            - summer: data from the months June, July, August
            - autumn: data from the months September, October, November
    lat : float, optional
        The latitude of the data to gather metrics on (default None).
    lon : float , optional
        The longitude of the data to gather metrics on (default None).
    lev : float, optional
        The level of the data to gather metrics on (used if plotting from a 3d data set),
        (default 0).
    color : str, optional
        The color scheme for spatial plots, (default 'coolwarm').
        see https://matplotlib.org/3.1.1/gallery/color/colormap_reference.html
        for more options
    standardized_err : bool, optional
        Whether or not to standardize the error in a plot of metric_type="diff",
        (default False).
    quantile : float, optional
        A value between 0 and 1 required if metric="quantile", corresponding to the desired quantile to gather,
        (default 0.5).
    start : int, optional
        A value between 0 and the number of time slices indicating the start time of a subset,
        (default None).
    end : int, optional
        A value between 0 and the number of time slices indicating the end time of a subset,
        (default None)
    calc_ssim : bool, optional
        Whether or not to calculate the ssim (structural similarity index) between two plots
        (only applies to plot_type = 'spatial_comparison'), (default False).

    Returns
    =======
    out : None
    """

    mp = MetricsPlot(
        ds,
        varname,
        set1,
        metric,
        set2,
        group_by,
        scale,
        metric_type,
        plot_type,
        transform,
        subset,
        lat,
        lon,
        lev,
        color,
        standardized_err,
        quantile,
        calc_ssim,
    )

    mp.verify_plot_parameters()

    # Subset data
    if 'collection' in ds[varname].dims:
        ds1 = ds[varname].sel(collection=set1)
        if set2 is not None:
            ds2 = ds[varname].sel(collection=set2)
    else:
        ds1 = ds[varname]

    subset_set1 = lu.subset_data(ds1, subset, lat, lon, lev, start, end)
    if set2 is not None:
        subset_set2 = lu.subset_data(ds2, subset, lat, lon, lev, start, end)

    # Acquire raw metric values
    if metric_type in ['metric_of_diff']:
        data = subset_set1 - subset_set2
        data.attrs = subset_set1.attrs
    else:
        data = subset_set1

    raw_metric_set1 = mp.get_metrics(data)
    # TODO: This will plot a second plot even if metric_type is metric_of diff in spatial comparison case
    if plot_type in ['spatial_comparison'] or metric_type in ['diff', 'ratio']:
        raw_metric_set2 = mp.get_metrics(subset_set2)

    # Get metric names/values for plot title
    # if metric == 'zscore':
    if ds.variables.mapping.get('gw') is not None:
        metric_name_set1 = mp.get_metric_label(metric, data, ds['gw'].values)
    else:
        metric_name_set1 = mp.get_metric_label(metric, data)
    if metric == 'mean' and plot_type == 'spatial_comparison':
        if ds.variables.mapping.get('gw') is not None:
            metric_name_set2 = mp.get_metric_label(metric, subset_set2, ds['gw'].values)
        else:
            metric_name_set2 = mp.get_metric_label(metric, data)

    # Get plot data and title
    if lat is not None and lon is not None:
        mp.title_lat = subset_set1['lat'].data[0]
        mp.title_lon = subset_set1['lon'].data[0] - 180
    else:
        mp.title_lat = lat
        mp.title_lon = lon

    if metric_type in ['diff', 'ratio']:
        plot_data_set1 = mp.get_plot_data(raw_metric_set1, raw_metric_set2)
    else:
        plot_data_set1 = mp.get_plot_data(raw_metric_set1)
    title_set1 = mp.get_title(metric_name_set1, set1)
    if plot_type == 'spatial_comparison':
        plot_data_set2 = mp.get_plot_data(raw_metric_set2)
        title_set2 = mp.get_title(metric_name_set1, set2)
        if metric == 'mean':
            title_set2 = mp.get_title(metric_name_set2, set2)

    # Call plot functions
    if plot_type == 'spatial_comparison':
        mp.spatial_comparison_plot(plot_data_set1, title_set1, plot_data_set2, title_set2)
    elif plot_type == 'spatial':
        mp.spatial_plot(plot_data_set1, title_set1)
    elif plot_type == 'time_series':
        mp.time_series_plot(plot_data_set1, title_set1)
    elif plot_type == 'histogram':
        mp.hist_plot(plot_data_set1, title_set1)
    elif plot_type == 'periodogram':
        mp.periodogram_plot(plot_data_set1, title_set1)<|MERGE_RESOLUTION|>--- conflicted
+++ resolved
@@ -1,11 +1,8 @@
 import calendar
-<<<<<<< HEAD
 import copy
 import datetime
 import math
 import re
-=======
->>>>>>> 4b168187
 
 import cmocean
 import matplotlib as mpl
