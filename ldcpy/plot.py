--- conflicted
+++ resolved
@@ -499,14 +499,9 @@
     varname -- string
         the name of the variable to be plotted
     metric -- string
-<<<<<<< HEAD
         the name of the metric to be plotted (must match a property name in the AggregateMetrics class in ldcpy.plot)
     c0 -- string
         the collection label of the dataset to gather metrics from
-=======
-        the name of the metric to be plotted (must match a property name in the DatasetMetrics class in ldcpy.plot)
-
->>>>>>> d13443b4
     Keyword Arguments:
     ==================
     c1 -- string
