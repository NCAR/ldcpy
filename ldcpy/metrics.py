--- conflicted
+++ resolved
@@ -132,14 +132,10 @@
         The absolute value of the mean along the aggregate dimensions
         """
         if not self._is_memoized('_mean_squared'):
-<<<<<<< HEAD
-            self._mean_squared = xr.ufuncs.square(self.mean)
+            self._mean_squared = np.square(self.mean)
             self._mean_abs.attrs = self._ds.attrs
             if hasattr(self._ds, 'units'):
                 self._mean_abs.attrs['units'] = f'{self._ds.units}^2'
-=======
-            self._mean_squared = np.square(self.mean)
->>>>>>> fe5c96a6
 
         return self._mean_squared
 
@@ -149,16 +145,10 @@
         The absolute value of the mean along the aggregate dimensions
         """
         if not self._is_memoized('_root_mean_squared'):
-<<<<<<< HEAD
-            self._root_mean_squared = xr.ufuncs.sqrt(
-                xr.ufuncs.square(self._ds).mean(dim=self._agg_dims)
-            )
+            self._root_mean_squared = np.sqrt(np.square(self._ds).mean(dim=self._agg_dims))
             self._root_mean_squared.attrs = self._ds.attrs
             if hasattr(self._ds, 'units'):
                 self._root_mean_squared.attrs['units'] = f'{self._ds.units}'
-=======
-            self._root_mean_squared = np.sqrt(np.square(self._ds).mean(dim=self._agg_dims))
->>>>>>> fe5c96a6
 
         return self._root_mean_squared
 
@@ -175,14 +165,10 @@
     @property
     def sum_squared(self) -> np.ndarray:
         if not self._is_memoized('_sum_squared'):
-<<<<<<< HEAD
-            self._sum_squared = xr.ufuncs.square(self._sum_squared)
+            self._sum_squared = np.square(self._sum_squared)
             self._sum_squared.attrs = self._ds.attrs
             if hasattr(self._ds, 'units'):
                 self._sum_squared.attrs['units'] = f'{self._ds.units}^2'
-=======
-            self._sum_squared = np.square(self._sum_squared)
->>>>>>> fe5c96a6
 
         return self._sum_squared
 
@@ -382,14 +368,10 @@
                 self._deseas_resid.tail({'time': time_length - 1}),
                 join='override',
             )
-<<<<<<< HEAD
-            self._lag1 = xr.ufuncs.square((o_1 - o_2))
+            self._lag1 = np.square((o_1 - o_2))
             self._lag1.attrs = self._ds.attrs
             if hasattr(self._ds, 'units'):
                 self._lag1.attrs['units'] = ''
-=======
-            self._lag1 = np.square((o_1 - o_2))
->>>>>>> fe5c96a6
 
         return self._lag1
 
@@ -650,17 +632,10 @@
         by the range of values for the first set
         """
         if not self._is_memoized('_normalized_root_mean_squared'):
-<<<<<<< HEAD
-            tt = xr.ufuncs.sqrt(
-                xr.ufuncs.square(
-                    self._metrics1.get_metric('ds') - self._metrics2.get_metric('ds')
-                ).mean(dim=self._aggregate_dims)
-=======
             tt = np.sqrt(
                 np.square(self._metrics1.get_metric('ds') - self._metrics2.get_metric('ds')).mean(
                     dim=self._aggregate_dims
                 )
->>>>>>> fe5c96a6
             )
             self._n_rms = tt / self._metrics1.dyn_range
 
