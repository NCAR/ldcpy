--- conflicted
+++ resolved
@@ -425,10 +425,6 @@
     def zscore_percent_significant(self) -> np.ndarray:
         """
         The percent of points where the zscore is considered significant
-<<<<<<< HEAD
-        TODO: Some single-value properties (like this one) cannot be used in either spatial or time-series plots, there needs to be a way to specify which these are.
-=======
->>>>>>> 93d06f1f
         """
         if not self._is_memoized('_zscore_percent_significant'):
             pvals = 2 * (1 - ss.norm.cdf(np.abs(self.zscore)))
