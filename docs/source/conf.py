# Configuration file for the Sphinx documentation builder.
#
# This file only contains a selection of the most common options. For a full
# list see the documentation:
# https://www.sphinx-doc.org/en/master/usage/configuration.html
import os
import sys

sys.path.insert(0, os.path.abspath('.'))
sys.path.insert(0, os.path.abspath('../'))
sys.path.insert(0, os.path.abspath('../../'))
# -- Path setup --------------------------------------------------------------

# If extensions (or modules to document with autodoc) are in another directory,
# add these directories to sys.path here. If the directory is relative to the
# documentation root, use os.path.abspath to make it absolute, like shown here.
#


# -- Project information -----------------------------------------------------

project = 'ldcpy'
copyright = '2020, Alex Pinard'
author = 'Alex Pinard'

# The full version, including alpha/beta/rc tags
release = '0.1'


# -- General configuration ---------------------------------------------------

# Add any Sphinx extension module names here, as strings. They can be
# extensions coming with Sphinx (named 'sphinx.ext.*') or your custom
# ones.
<<<<<<< HEAD
extensions = ['nbsphinx', 'sphinx.ext.autodoc', 'sphinx.ext.napoleon']
autodoc_mock_imports = ['cartopy', 'tlz', 'cmocean', 'xarray', 'xrft', 'scipy']
=======
extensions = ['nbsphinx', 'sphinx.ext.autodoc']
autodoc_mock_imports = ['cartopy', 'tlz', 'cmocean', 'xarray', 'xrft', 'scipy', 'matplotlib']
>>>>>>> 93d06f1f
# Add any paths that contain templates here, relative to this directory.
templates_path = ['_templates']

# List of patterns, relative to source directory, that match files and
# directories to ignore when looking for source files.
# This pattern also affects html_static_path and html_extra_path.
exclude_patterns = ['_build', 'Thumbs.db', '.DS_Store']


# -- Options for HTML output -------------------------------------------------

# The theme to use for HTML and HTML Help pages.  See the documentation for
# a list of builtin themes.
#
html_theme = 'sphinx_rtd_theme'

# Add any paths that contain custom static files (such as style sheets) here,
# relative to this directory. They are copied after the builtin static files,
# so a file named "default.css" will overwrite the builtin "default.css".
html_static_path = ['_static']

master_doc = 'index'<|MERGE_RESOLUTION|>--- conflicted
+++ resolved
@@ -32,13 +32,9 @@
 # Add any Sphinx extension module names here, as strings. They can be
 # extensions coming with Sphinx (named 'sphinx.ext.*') or your custom
 # ones.
-<<<<<<< HEAD
 extensions = ['nbsphinx', 'sphinx.ext.autodoc', 'sphinx.ext.napoleon']
 autodoc_mock_imports = ['cartopy', 'tlz', 'cmocean', 'xarray', 'xrft', 'scipy']
-=======
-extensions = ['nbsphinx', 'sphinx.ext.autodoc']
-autodoc_mock_imports = ['cartopy', 'tlz', 'cmocean', 'xarray', 'xrft', 'scipy', 'matplotlib']
->>>>>>> 93d06f1f
+
 # Add any paths that contain templates here, relative to this directory.
 templates_path = ['_templates']
 
